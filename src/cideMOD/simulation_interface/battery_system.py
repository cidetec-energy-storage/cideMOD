#
# Copyright (c) 2021 CIDETEC Energy Storage.
#
# This file is part of cideMOD.
#
# cideMOD is free software: you can redistribute it and/or modify
# it under the terms of the GNU Affero General Public License as
# published by the Free Software Foundation, either version 3 of the
# License, or (at your option) any later version.
#
# This program is distributed in the hope that it will be useful,
# but WITHOUT ANY WARRANTY; without even the implied warranty of
# MERCHANTABILITY or FITNESS FOR A PARTICULAR PURPOSE.  See the
# GNU Affero General Public License for more details.
#
# You should have received a copy of the GNU Affero General Public License
# along with this program. If not, see <http://www.gnu.org/licenses/>.
#
import json
import os
from pathlib import Path
from typing import IO, Union

import numpy as np

from cideMOD.simulation_interface.inputs import CurrentInput, Cycle, Rest, VoltageInput, execute_step
from cideMOD.simulation_interface.triggers import Trigger, TriggerDetected, TriggerSurpassed
from cideMOD.helpers.config_parser import CellParser
from cideMOD.helpers.error_check import ErrorCheck
from cideMOD.helpers.miscellaneous import init_results_folder
from cideMOD.models.model_options import ModelOptions
from cideMOD.pxD import NDProblem, Problem

current_dict = {'A':1, 'mA':1e-3}
voltage_dict = {'V':1, 'mV':1e-3}
time_dict = {'s':1, 'min':60, 'h':3600, 'day':24*3600}

DEFAULT_SIMULATION_OPTIONS = ModelOptions()

DEFAULT_EVENT = {
    'type': 'Voltage', # Voltage, Current, Ah, Wh
    'value': 2.8, # Number 
    'unit': 'V', # 
    'atol': 1e-3, # Absolute tolerance
    'rtol': 1e-3, # Relative tolerance
    'goto': 'End' # Next or End or End Cycle or CV
}

DEFAULT_INPUT = {
    'name': 'Discharge',
    'type': 'Current', # 'Current' or 'Voltage' or 'CC' or 'CV' or Rest
    'value': '-1', # Must be float, int or string
    'unit': 'C', # One of 'A', 'V', 'mA', 'mV', C
    't_max': {'value': 60, 'unit': 'min'},
    'store_delay': 2,
    'events': [DEFAULT_EVENT]
}

DEFAULT_PROFILE = {
    'type': 'Profile',
    'source': 'data_DEFACTO/test-profile.csv',
    'unit': 'mA',
    'delimiter': ';',
    'current_column': 3,
    'events': [DEFAULT_EVENT]
}

DEFAULT_TEST_PLAN = {
    'initial_state': {
        'SOC': 1,
        'exterior_temperature': 298.15
    },
    'steps': [DEFAULT_INPUT]
}

class CSI:
    def __init__(self, cell_data:Union[dict,str], simulation_type:dict={}, data_path:str=None, name:str=None, overwrite=False, save_path=None):
        # Load simulation options
        self.simulation_options = DEFAULT_SIMULATION_OPTIONS
        if isinstance(simulation_type,ModelOptions):
            self.simulation_options = simulation_type
        elif isinstance(simulation_type, dict):
            for key in simulation_type:
                assert hasattr(self.simulation_options, key) , "Option '{}' not recognized".format(key)
                setattr(self.simulation_options,key,simulation_type[key])
        else:
            raise Exception(f"Argument simulation_type must be of type Union[dict,ModelOptions], is {type(simulation_type)}")
        # Load cell data
        self.cell = self.load_cell_data(cell_data, data_path)
        self.reference_capacity = self.cell.capacity

<<<<<<< HEAD
        if name is None and save_path is None:
=======
        if save_path:
            if isinstance(save_path, str):
                self.save_path = save_path
            else:
                self.save_path = init_results_folder(name, overwrite=overwrite, copy_files=[cell_data, self.simulation_options])
        else:
>>>>>>> 01d1f567
            self.save_path = None
        else:
            self.save_path = init_results_folder(os.path.join(save_path or '', name or ''), overwrite=overwrite, copy_files=[cell_data, self.simulation_options])

        # Create the problem
        self.create_problem()

        # Create the solver

        # Init test plan
        self.initial_state = None
        self.test_plan = None

    def create_problem(self):
        # Create the problem
        if self.simulation_options.mode == 'P2D':
            self.problem = Problem(self.cell, self.simulation_options, save_path = self.save_path)
        else:
            self.problem = NDProblem(self.cell, self.simulation_options, save_path = self.save_path) 
        
    def load_cell_data(self, cell_data:Union[dict,str], data_path=None):
        if isinstance(cell_data,str):
            assert os.path.exists(cell_data), "Path to cell data '{}' doesn't exists".format(cell_data)
            if data_path is None:
                data_path = Path(cell_data).parent
            cell_data = Path(cell_data).name
        else:
            assert data_path is not None, 'data_path must be provided'
        return CellParser(cell_data, data_path)

    def read_test_plan(self, test_plan:Union[dict,str]=None):
        if test_plan is None:
            plan = DEFAULT_TEST_PLAN
        if isinstance(test_plan, str):
            assert os.path.exists(test_plan), "Path to test plan doesn't exists"
            with open(test_plan, 'r') as f:
                plan = json.load(f)
        if isinstance(test_plan, dict):
            plan = test_plan
        self.test_plan = plan
        # Process Test Plan
        self.initial_state = plan['initial_state']
        
        self.steps = []
        for step in plan['steps']:
            step = self._parse_step(step)
            if isinstance(step, list):
                self.steps = self.steps + step
            else:
                self.steps.append(step)
        self.print_test_plan()
        if self.save_path:
            with open(os.path.join(self.problem.save_path,'test_plan.json'),'w') as fout:
                json.dump(self.test_plan,fout,indent=4,sort_keys=True)

    def print_test_plan(self):
        print('Initial state:')
        print(self.initial_state)
        print('Steps:')
        for i, step in enumerate(self.steps):
            print('{} - '.format(i), str(step))

    def _parse_step(self, step):
        # Parse Input
        wrong_format_message = "Wrong format in '{key}'. Here you have an example: \n"+ str(DEFAULT_INPUT)
        assert step['type'] in ['Voltage', 'Current', 'CC', 'CV', 'Rest', 'Profile', 'Cycle'], wrong_format_message.format(key=type)
        if step['type'] == 'Rest':
            t_max = self._unit_conversor(step['t_max']['value'], step['t_max'].get('unit','s'), time_dict)
            input_event = Rest(step['name'], t_max, step.get('store_delay',10), 
                step.get('max_step', 100), step.get('min_step', 5), step.get('adaptive', True))
        elif step['type'] in ('Current', 'CC'):
            value = self._unit_conversor(step['value'], step.get('unit','A'), current_dict)
            t_max = self._unit_conversor(step['t_max']['value'], step['t_max'].get('unit','s'), time_dict)
            input_event = CurrentInput(step['name'], value , t_max, step.get('store_delay',10), 
                step.get('max_step', 100), step.get('min_step', 5), step.get('adaptive', True))
        elif step['type'] in ('Voltage', 'CV'):
            value = self._unit_conversor(step['value'], step.get('unit','V'), voltage_dict)
            t_max = self._unit_conversor(step['t_max']['value'], step['t_max'].get('unit','s'), time_dict)
            input_event = VoltageInput(step['name'], value , t_max, step.get('store_delay',10), 
                step.get('max_step', 100), step.get('min_step', 5), step.get('adaptive', True))
        elif step['type'] in ('Profile',):
            fin = step['source']
            delimiter = step['delimiter']
            time_column = step.get('time_column', 0)
            current_column = step.get('current_column', 1)
            unit = step.get('unit', 'A')
            delay = step.get('store_delay', 10)
            time, current = self.read_current_profile(fin, time_column, current_column)
            if time[0] != 0:
                time = time-time[0]
            input_event = []
            for i, cur in enumerate(current):
                profile_step = CurrentInput(i,self._unit_conversor(cur, unit, current_dict),time[i+1],delay, 
                    step.get('max_step', 100), step.get('min_step', 5), step.get('adaptive', True))
                input_event.append(profile_step)
        elif step['type'] in ('Cycle', ):
            assert all([key in step for key in ('count', 'steps')])
            input_event = Cycle(step.get('name'), int(step['count']))
            for substep in step.get('steps',[]):
                input_event.add_step(self._parse_step(substep))

        # Parse Triggers/Events
        for event in step.get('events',[]):
            for key in ['type']:
                assert key in event, 'Wrong format in event. Here you have an example: \n {default}'.format(default=DEFAULT_EVENT)
            if event['type'] == 'Voltage':
                assert all([key in event for key in ['value','unit']])
                variable = 'v'
                value = self._unit_conversor(event['value'], event['unit'], voltage_dict)
            elif event['type'] == 'Current':
                variable = 'i'
                value = self._unit_conversor(event['value'], event['unit'], current_dict)
            action = event.get('goto','Next')
            trigger = Trigger(value,variable, event['atol'], event['rtol'], action=action)
            if isinstance(input_event, list):
                for event in input_event:
                    event.add_trigger(trigger)
            else:
                input_event.add_trigger(trigger)
        return input_event

    def _unit_conversor(self, value, unit, units_dict={}):
        if not units_dict:
            units_dict = {**current_dict, **voltage_dict, **time_dict}
        if unit is 'C':
            units_dict['C'] = self.reference_capacity
        assert unit in units_dict, 'Unit not found'
        if isinstance(value, str):
            return '(' + value + ')*' + str(units_dict[unit])
        elif value is None:
            return value
        else:
            return float(value)*units_dict[unit]

    def run_test_plan(self):
        # assert self.test_plan is not None, "Need to load a test plan"
        # setup problem
        self.set_initial_state()
        self.problem.setup()
        # Do necessary steps
        for step in self.steps:
            status = execute_step(step, self.problem)
            if status != 0:
                return status
        return 0

    def read_current_profile(self, profile:Union[np.ndarray,list,str], time_index = 0, current_index = 1, optimize =True ):
        # Reads series of input voltage or current as a function of time. 
        if isinstance(profile,str):
            assert os.path.exists(profile), "'{}' is not a valid path"
            data=np.genfromtxt(profile, delimiter=';',skip_header=True)
        if isinstance(profile, list):
            data = np.array(profile)
        time = data[:,time_index]
        current = data[:,current_index]

        if optimize:
            # Group similar data to get lower count of timesteps
            capacity_threshold = self.reference_capacity/100
            max_usage = max(abs(current[1:] - current[:-1]).max(), abs(current).max())
            threshold = max( capacity_threshold , max_usage/1000 )
            clean_data = self._clean_profile(time, current, threshold)
        else:
            clean_data = (time, current)
        return clean_data
        
            
        
    def _clean_profile(self, time:np.ndarray, data:np.ndarray, threshold:float):
        """
        Clean the time series grouping similar values together up to a threshold in order to lower the count of timesteps

        Parameters
        ----------
        time : np.ndarray
            Time measurements array
        data : np.ndarray
            Data measured at a time
        threshold : float
            Threshold of 

        Returns
        -------
        [type]
            [description]
        """
        assert time.shape == data.shape
        assert len(time.shape) == 1
        clean_data = []
        clean_time = []
        temp_index = 0
        for index, I in enumerate(data[1:]):
            temp_I = data[temp_index:index+1].mean()
            if abs(temp_I-I)>threshold:
                clean_data.append(round( temp_I, int(-np.floor(np.log10(threshold))) ))
                clean_time.append(time[temp_index])
                temp_index = index+1
        clean_time.append(time[-1])
        return clean_time, clean_data            

    def read_voltage_profile(self, *args, **kwargs):
        pass

    def set_initial_state(self):
        soc = self.initial_state.get('SOC')
        T = self.initial_state.get('exterior_temperature')
        self.problem.set_cell_state(soc, T, T)<|MERGE_RESOLUTION|>--- conflicted
+++ resolved
@@ -89,16 +89,7 @@
         self.cell = self.load_cell_data(cell_data, data_path)
         self.reference_capacity = self.cell.capacity
 
-<<<<<<< HEAD
         if name is None and save_path is None:
-=======
-        if save_path:
-            if isinstance(save_path, str):
-                self.save_path = save_path
-            else:
-                self.save_path = init_results_folder(name, overwrite=overwrite, copy_files=[cell_data, self.simulation_options])
-        else:
->>>>>>> 01d1f567
             self.save_path = None
         else:
             self.save_path = init_results_folder(os.path.join(save_path or '', name or ''), overwrite=overwrite, copy_files=[cell_data, self.simulation_options])
