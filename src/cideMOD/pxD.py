#
# Copyright (c) 2021 CIDETEC Energy Storage.
#
# This file is part of cideMOD.
#
# cideMOD is free software: you can redistribute it and/or modify
# it under the terms of the GNU Affero General Public License as
# published by the Free Software Foundation, either version 3 of the
# License, or (at your option) any later version.
#
# This program is distributed in the hope that it will be useful,
# but WITHOUT ANY WARRANTY; without even the implied warranty of
# MERCHANTABILITY or FITNESS FOR A PARTICULAR PURPOSE.  See the
# GNU Affero General Public License for more details.
#
# You should have received a copy of the GNU Affero General Public License
# along with this program. If not, see <http://www.gnu.org/licenses/>.
#
from dolfin import *
from multiphenics import *

import json
import os
import sys
import functools
import numpy as np
from collections import namedtuple

from cideMOD.simulation_interface.triggers import SolverCrashed, TriggerDetected, TriggerSurpassed
from cideMOD.helpers.config_parser import CellParser
from cideMOD.helpers.miscellaneous import constant_expression, format_time, project_onto_subdomains
from cideMOD.helpers.warehouse import Warehouse
from cideMOD.mesh.base_mesher import DolfinMesher, SubdomainMapper
from cideMOD.mesh.gmsh_adapter import GmshMesher
from cideMOD.models.cell_components import CurrentColector, Electrode, Separator
from cideMOD.models.degradation.equations import *
from cideMOD.models.electrochemical.equations import *
from cideMOD.models.mechanical import mechanical_model
from cideMOD.models.model_options import ModelOptions
from cideMOD.models.particle_models import *
from cideMOD.models.thermal.equations import *
from cideMOD.numerics import solver_conf
from cideMOD.numerics.time_scheme import TimeScheme
from cideMOD.helpers.extract_fom_info import get_mesh_info, get_spectral_info, initialize_results, extend_results

# Activate this only for production
# set_log_active(False)

comm = MPI.comm_world
if MPI.size(comm) > 1:
    parameters["ghost_mode"] = "shared_facet"

def _print(*args, **kwargs):
    if MPI.rank(comm) == 0:
        print(*args, **kwargs)
        sys.stdout.flush()

class Problem:

    def __init__(self, cell:CellParser, model_options:ModelOptions, save_path=None):

        self.model_options = model_options
        self.c_s_implicit_coupling = model_options.particle_coupling == 'implicit'

        self.cell = cell
        self.save_path = save_path
        
        self.number_of_anode_materials = len(self.cell.negative_electrode.active_materials)
        self.number_of_cathode_materials = len(self.cell.positive_electrode.active_materials)

        if self.model_options.solve_SEI and not cell.negative_electrode.SEI:
            print('SEI model has bad properties in the anode, turning off ...')
            self.model_options.solve_SEI = False

        self.build_cell_properties()
        self.SOC_ini = 1
        self.WH = Warehouse(self.save_path, self)
        self.ready = False

        self._init_rom_dict()

    def set_cell_state(self, SOC, T_ext:float = 298.15, T_ini=None):
        if T_ini is None:
            T_ini = T_ext
        self.T_ini.assign(T_ini)
        self.T_ext.assign(T_ext)
        self.SOC_ini = SOC

    def mesh(self, mesh_engine=DolfinMesher, copy=False):
        if mesh_engine is None:
            mesh_engine = DolfinMesher
        self.mesher = mesh_engine(options=self.model_options, cell=self.cell)
        self.mesher.build_mesh()

    def build_cell_properties(self):
        self.R = self.cell.R
        self.F = self.cell.F
        self.alpha = self.cell.alpha
        self.C_dl_cc = self.cell.doubleLayerCapacitance_cc
        self.c_e_ini = self.cell.electrolyte.initialConcentration
        self.thermal_expansion_rate = self.cell.thermalExpansionRate
        self.Q = self.cell.capacity
        self.area = min([i for i in [self.cell.negative_electrode.area, self.cell.positive_electrode.area] if i])

        self.T_ini = Constant(298.15, name='T_ini')
        self.T_ext = Constant(298.15, name='T_ext')

    def _build_nonlinear_properties(self):
        self.D_e = constant_expression(self.cell.electrolyte.diffusionConstant, **{**self.f_1._asdict(), 'T_0':self.T_ini, 't_p':self.t_p})
        self.kappa = constant_expression(self.cell.electrolyte.ionicConductivity, **{**self.f_1._asdict(), 'T_0':self.T_ini, 't_p':self.t_p})
        self.activity = constant_expression(self.cell.electrolyte.activityDependence, **{**self.f_1._asdict(), 'T_0':self.T_ini, 't_p':self.t_p})

    def build_transport_properties(self):
        self.h_t = self.cell.heatConvection
        self.t_p = self.cell.electrolyte.transferenceNumber

        self._build_nonlinear_properties()
        self.D_e_Ea = self.cell.electrolyte.diffusionConstant_Ea
        self.D_e_Tref = self.cell.electrolyte.diffusionConstant_Tref
        self.kappa_Ea = self.cell.electrolyte.ionicConductivity_Ea
        self.kappa_Tref = self.cell.electrolyte.ionicConductivity_Tref
            
        self.anode = Electrode('a', self.cell.negative_electrode); self.anode.setup(self, self.SOC_ini)
        self.cathode = Electrode('c', self.cell.positive_electrode); self.cathode.setup(self, self.SOC_ini)
        self.separator = Separator(self.cell.separator); self.separator.setup(self)
        self.negativeCC = CurrentColector('negative', self.cell.negative_curent_colector); self.negativeCC.setup(self)
        self.positiveCC = CurrentColector('positive', self.cell.positive_curent_colector); self.positiveCC.setup(self)

    def reset(self):

        self.time = 0.
        # Warehouse setup
        self.WH = Warehouse(self.save_path, self)
        self.set_storage_order()
        self.WH.post_processing_functions(self.post_processing_functions)
        self.WH.internal_variables(self.internal_storage_order)
        self.WH.global_variables(self.global_storage_order)

        # TODO: Review
        _print('\r - Initializing state ... ', end='\r')
        self.initial_guess()
        block_assign(self.u_2, self.u_1)
        block_assign(self.u_0, self.u_1)

        _print(' - Initializing state - Done ')

    def _init_rom_dict(self):
        # Initilize dictionaries that will stores the simulation results and information for ROM model
        self.fom2rom = dict()
        self.fom2rom['results'] = dict()
        self.current_timestep = 0

    def set_new_state(self, time, new_state):
        self.time = time
        assert all(k in new_state.keys() for k in ['ce', 'phie', 'phis', 'jLi', 'cs'])
        if self.model_options.solve_thermal:
            assert('T' in new_state.keys())
        if self.model_options.solve_SEI:
            assert all(k in new_state.keys() for k in ['cSEI', 'deltaSEI', 'jSEI'])
        _print('\r - Initializing state ... ', end='\r')

        ######################## ce ##########################
        assign(self.f_0.c_e, self.P1_map.generate_function({'anode':new_state['ce'],'separator':new_state['ce'],'cathode':new_state['ce']}))

        ######################## phie ########################
        assign(self.f_0.phi_e, self.P1_map.generate_function({'anode':new_state['phie'],'separator':new_state['phie'],'cathode':new_state['phie']}))

        ######################## phis ########################
        assign(self.f_0.phi_s, self.P1_map.generate_function({'anode':new_state['phis'],'cathode':new_state['phis']}))
        if self.fom2rom['areCC']:
            assign(self.f_0.phi_s_cc, self.P1_map.generate_function({'negativeCC':new_state['phis'],'positiveCC':new_state['phis']}))

        ######################## jLi #########################
        assign(self.f_0.j_Li_a0, self.P1_map.generate_function({'anode':self.F*new_state['jLi']}))
        assign(self.f_0.j_Li_c0, self.P1_map.generate_function({'cathode':self.F*new_state['jLi']}))
        # TODO: write in a generalized way for more than one material

        ######################## cs ##########################
        fields = self.f_0._fields

        # Get the number of mesh dofs
        ndofs = self.f_0[fields.index("c_s_0_a0")].vector()[:].shape[0]

        # Add values of the first coefficients to the cs_surf calculation
        cs_0 = new_state['cs'][:ndofs]

        # Loop through SGM order
        for j in range(1, self.SGM.order):

            idx_a = fields.index("c_s_"+str(j)+"_a0")
            idx_c = fields.index("c_s_"+str(j)+"_c0")
            cs_jth = new_state['cs'][j*ndofs:(j+1)*ndofs]

            assign(self.f_0[idx_a], self.P1_map.generate_function({'anode':cs_jth}))
            assign(self.f_0[idx_c], self.P1_map.generate_function({'cathode':cs_jth}))
            
            # Add to the cs_surf variable
            cs_0 += cs_jth

        # cs_surf initialization
        assign(self.f_0[fields.index("c_s_0_a0")], self.P1_map.generate_function({'anode':cs_0}))
        assign(self.f_0[fields.index("c_s_0_c0")], self.P1_map.generate_function({'cathode':cs_0}))

        ######################## T ########################
        if self.model_options.solve_thermal:
            if self.fom2rom['areCC']:
                assign(self.f_0.temp, self.P1_map.generate_function({'negativeCC': new_state['T'], 'positiveCC': new_state['T']}))
            else:
                assign(self.f_0.temp, self.P1_map.generate_function({subdomain: new_state['T'] for subdomain in ['negativeCC', 'anode', 'separator', 'cathode', 'positiveCC']}))

        ####################### j_sei #######################
        if self.model_options.solve_SEI:
            if self.SEI_model_a:
                assign(self.f_0.j_sei_a0, self.P1_map.generate_function({'anode':self.F*new_state['jSEI']}))
            if self.SEI_model_c:
                assign(self.f_0.j_sei_c0, self.P1_map.generate_function({'cathode':self.F*new_state['jSEI']}))

        ##################### delta_sei #####################
        if self.model_options.solve_SEI:
            if self.SEI_model_a:
                assign(self.f_0.delta_sei_a0, self.P1_map.generate_function({'anode':new_state['deltaSEI']}))
            if self.SEI_model_c:
                assign(self.f_0.delta_sei_c0, self.P1_map.generate_function({'cathode':new_state['deltaSEI']}))

        ####################### c_EC ########################
        if self.model_options.solve_SEI:
            # Loop over SEI models
            for SEI_model in [self.SEI_model_a, self.SEI_model_c]:
                if not SEI_model:
                    continue
                # Loop in number of materials
                for i in range(1):
                    # Loop through SGM order
                    for j in range(SEI_model.SLagM.order):
                        c_EC_index = fields.index(f"c_EC_{j}_{SEI_model.domain}{i}")
                        assign(self.f_0[c_EC_index], self.P1_map.generate_function({SEI_model.tag:new_state['cSEI'][j*ndofs:(j+1)*ndofs]}))

        block_assign(self.u_2, self.u_1)
        block_assign(self.u_0, self.u_1)
        
        # Save mesh information to avoid obtain it again
        mesh_  = self.fom2rom['mesh'].copy()
        areCC_ = self.fom2rom['areCC']

        self._init_rom_dict()

        # Save older mesh information
        self.fom2rom['mesh'] = mesh_
        self.fom2rom['areCC'] = areCC_

        _print(' - Initializing state - Done ')

    def _build_extra_models(self):
<<<<<<< HEAD
        self.SEI_model_a = SEI('anode')
        self.SEI_model_c = SEI('cathode')
        self.mechanics = mechanical_model(self.cell)

    def _setup_extra_models(self):
        if self.model_options.solve_SEI:
            self.SEI_model_a.setup(self)
            self.SEI_model_c.setup(self)
=======
        #Extra models
        self.SEI_model = SEI()
        self.LAM_model_a = LAM('anode')
        self.LAM_model_c = LAM('cathode')
        self.mechanics = mechanical_model(self.cell)

    def _setup_extra_models(self):
        if self.model_options.solve_LAM:
            self.LAM_model_a.setup(self)
            self.LAM_model_c.setup(self)
>>>>>>> 01d1f567

    def setup(self, mesh_engine=None):
        if not 'mesher' in self.__dict__:
            self.mesh(mesh_engine)
        timer = Timer('Problem Setup')

        self._build_extra_models()        
        self.use_options = False
        _print('Building problem setup')
        _print('\r - Build cell parameters ... ', end='\r')

        # Internal switches
        self.DT = TimeScheme(self.model_options.time_scheme)
        self.beta = Constant(0, name='beta')
        self.v_app = Constant(0, name='v_app')
        self.i_app = Constant(0, name='i_app')
        self.time = 0.
        self.SEI_avg_vars = { avg_var : dict(
                anode=[0 for _ in range(self.number_of_anode_materials)],
                cathode=[0 for _ in range(self.number_of_cathode_materials)],
            ) for avg_var in ['Q_sei', 'L_sei', 'Q_sei_instant']
        }

        self.build_implicit_sgm()
        self.build_fs()
        self.build_transport_properties()
        self.build_coupled_variables()
        if not self.c_s_implicit_coupling:
            self.build_explicit_sgm()
        self._setup_extra_models()

        # Extract mesh info needed for ROM model
        results_label = 'scaled' if not hasattr(self, 'nd_model') else 'unscaled'
        if not 'mesh' in self.fom2rom.keys():
            # Empty dictionary
            get_mesh_info(self, results_label)

<<<<<<< HEAD
        # Store spectral method pre-processed matrices for 'c_s' (and 'c_EC' if SEI model is solved)
        get_spectral_info(self)
=======
        # Store 'Cs' SGM matrices
        if self.c_s_implicit_coupling:
            self.fom2rom['SGM'] = dict()
            self.fom2rom['SGM']['M'] = self.SGM.M
            self.fom2rom['SGM']['K'] = self.SGM.K
            self.fom2rom['SGM']['P'] = self.SGM.P
>>>>>>> 01d1f567

        _print(' - Build cell parameters - Done ')

        # Warehouse setup
        self.set_storage_order()
        self.WH.post_processing_functions(self.post_processing_functions)
        self.WH.internal_variables(self.internal_storage_order)
        self.WH.global_variables(self.global_storage_order)

        # Solver parameters
        self.snes_solver_parameters = {
            "nonlinear_solver": "snes",
            "snes_solver": {
                "linear_solver": "mumps",
                "absolute_tolerance": 1e-4 if self.model_options.mode=='P4D' else 1e-6,
                # "relative_tolerance": 1e-7,
                "maximum_iterations": 10,
                "report": False,
                "line_search": "bt",
                "error_on_nonconvergence": True,
                # "preconditioner": "ilu"
            }
        }

        _print('\r - Initializing state ... ', end='\r')
        self.initial_guess()
        block_assign(self.u_2, self.u_1)
        block_assign(self.u_0, self.u_1)
        self.build_wf_0()
        self.problem_0 = BlockNonlinearProblem(
            self.F_var_0,  self.u_2, self.bc, self.J_var_0)
        self.solver_0 = BlockPETScSNESSolver(self.problem_0)
        self.set_use_options(self.solver_0,use_options=self.use_options)
        _print(' - Initializing state - Done ')

        _print('\r - Build variational formulation ... ', end='\r')
        self.build_wf_implicit_coupling_problem()
        if not self.c_s_implicit_coupling:
            self.build_wf_explicit_coupling_problem()
        _print(' - Build variational formulation - Done ')

        timer.stop()
        _print('Problem Setup finished.')
        _print("Problem has {} dofs.\n".format(MPI.sum(comm,len(self.u_2.block_vector()))))
        self.ready=True

    def set_use_options(self, solver, pc='hypre', use_options=False):
        if use_options:
            if pc == 'hypre':
                num_functions = len(self.f_1._fields)
                petsc_options = solver_conf.hypre()
                petsc_options['pc_hypre_boomeramg_numfunctions']=num_functions
            if pc == 'gamg':
                petsc_options = solver_conf.gamg()
        else:
            petsc_options = solver_conf.base_options.copy()
        if self.save_path:
            petsc_options['log_view'] = ':{}'.format(os.path.join(self.save_path,'snes_profile.log'))
        else:
            petsc_options.pop('log_view', None)
        for key, value in petsc_options.items():
            if value is not None:
                PETScOptions.set(key, value)
            else:
                PETScOptions.set(key)

        if use_options:
            solver.set_from_options()
        else:
            solver.parameters.update(
                self.snes_solver_parameters["snes_solver"])

    def set_storage_order(self):
        self.post_processing_functions = {'internals':[], 'globals':[]}
        self.internal_storage_order = ['c_e', 'phi_e', 'phi_s', 'j_Li']
        if 'a' in self.cell.structure:
            self.internal_storage_order.append('j_Li_a_total')
            self.internal_storage_order.append(
                    ['x_a', 'list_of_scalar', len(self.anode.active_material)])
        if 'c' in self.cell.structure:
            self.internal_storage_order.append('j_Li_c_total')
            self.internal_storage_order.append(
                    ['x_c', 'list_of_scalar', len(self.cathode.active_material)])
<<<<<<< HEAD
=======
        self.post_processing_functions = []
        # self.post_processing_functions.append(self.calc_SOC)
>>>>>>> 01d1f567

        self.global_storage_order = {
            'voltage': {
                'fnc': self.get_voltage,
                'header': 'Voltage [V]',
            },
            'current': {
                'fnc': self.get_current,
                'header': 'Current [A]'
            },
            'capacity': {
                'fnc': self.get_capacity,
                'header': 'Energy output [Ah]'
            },
            # 'cathode_SOC': {
            #     'fnc': self.get_soc_c,
            #     'header': 'Cathode SOC [-]'
            # },
            # Check if lithium is conserved (activate for debug in particle model)
            # 'total_lithium': {
            #     'fnc': self.calculate_total_lithium,
            #     'header': 'Total_lithium [mol]'
            # }
        }
        if 'cathode_SOC' in self.global_storage_order:
            self.post_processing_functions['globals'].append(self.calc_SOC)
        elif any( [any([ var == (stored_var if isinstance(stored_var,str) else stored_var[0]) for stored_var in self.internal_storage_order]) for var in ['x_a', 'x_c']] ):
            self.post_processing_functions['internals'].append(self.calc_SOC)

        if self.model_options.solve_thermal:
            self.internal_storage_order.append('temp')
            self.global_storage_order['temperature'] = {
                'fnc': self.get_temperature,
                'header': 'Temperature [K]'
            }
        if self.model_options.solve_mechanic:
            self.internal_storage_order.extend(self.mechanics.storage_order())
            # self.global_storage_order['thickness'] = {
            #     'fnc': self.calculate_thickness_change,
            #     'header': "Thickness change [m]"
            # }
        if self.model_options.solve_SEI:
<<<<<<< HEAD
            if self.SEI_model_a or self.SEI_model_c:
                self.post_processing_functions['globals'].append(self.calc_SEI_average_variables)

            for electrode in ['anode', 'cathode']:
                domain = electrode[0]
                SEI_model = self.SEI_model_a if electrode == 'anode' else self.SEI_model_c
                if not SEI_model:
                    continue
                SEI_label = 'SEI' if electrode == 'anode' else 'CEI'
                for k, am in enumerate(SEI_model.electrode.active_material):
                    self.global_storage_order[f'Q_sei_{domain}{k}'] = {
                        'fnc': functools.partial(self.get_Q_sei,electrode,k),
                        'header': f"Capacity loss to {SEI_label} {k} [Ah]"
                    }
                    self.global_storage_order[f'delta_sei_{domain}{k}'] = {
                        'fnc': functools.partial(self.get_L_sei,electrode,k),
                        'header': f'Average {SEI_label} {k} thickness [m]'
                    }
                    self.internal_storage_order.extend([f'c_EC_0_{domain}{k}', f'delta_sei_{domain}{k}', f'j_sei_{domain}{k}'])
=======
            self.global_storage_order['Q_sei'] = {
                'fnc': self.get_Q_sei,
                'header': 'Capacity loss to SEI [Ah]'
            }
            self.global_storage_order['delta_sei'] = {
                'fnc': self.get_L_sei,
                'header': 'Average SEI thickness [m]'
            }
        if self.model_options.solve_LAM:
            for electrode in ['anode', 'cathode']:
                domain = electrode[0]
                LAM_model = self.LAM_model_a if electrode == 'anode' else self.LAM_model_c
                if not LAM_model:
                    continue
                for i in range(len(LAM_model.electrode.active_material)):
                    self.global_storage_order[f'eps_s_{domain}{i}_avg'] = {
                        'fnc': functools.partial(self.get_eps_s_avg,electrode,index=i),
                        'header': f'eps_s_{domain}{i} [%]'
                    }
                    self.global_storage_order[f'sigma_h_{domain}{i}_avg'] = {
                        'fnc': functools.partial(self.get_hydrostatic_stress,electrode,index=i),
                        'header': f'sigma_h_{domain}{i} [Pa]'
                    }
>>>>>>> 01d1f567

        # Additional internal variables.
        # self.internal_storage_order.append(['electric_current', 'vector'])
        # self.internal_storage_order.append(['ionic_current', 'vector'])
        # self.internal_storage_order.extend(['q_ohmic_e', 'q_ohmic_s'])
        # self.internal_storage_order.append(['q_rev_a', 'list_of_scalar', len(self.anode.active_material)])
        # self.internal_storage_order.append(['q_rev_c', 'list_of_scalar', len(self.cathode.active_material)])
        # self.internal_storage_order.append(['q_irrev_a', 'list_of_scalar', len(self.anode.active_material)])
        # self.internal_storage_order.append(['q_irrev_c', 'list_of_scalar', len(self.cathode.active_material)])

    def build_fs(self):
        timer = Timer('Building function space')
        P1 = FunctionSpace(self.mesher.mesh, 'CG', 1)
        LM = FunctionSpace(self.mesher.mesh, 'R', 0)

        elements = []
        # Add electrochemical model elements
        if 'ncc' in self.cell.structure or 'pcc' in self.cell.structure:
            # Add phi_s for Current Colectors if present
            elements += ['c_e', 'phi_e', 'phi_s', 'phi_s_cc', 'lm_phi_s']
        else:
            elements += ['c_e','phi_e','phi_s']
        elements.append('lm_app')
        elements += ['j_Li_a{}'.format(i) for i in range(self.number_of_anode_materials)]
        elements += ['j_Li_c{}'.format(i) for i in range(self.number_of_cathode_materials)]
        # Add SEI model elements
        if self.model_options.solve_SEI:
            if self.cell.negative_electrode.SEI:
                elements += self.SEI_model_a.fields(self.number_of_anode_materials)
            if self.cell.positive_electrode.SEI:
                elements += self.SEI_model_c.fields(self.number_of_cathode_materials)
        # Add SGM elements
        if self.c_s_implicit_coupling:
            elements += self.SGM.fields(self.number_of_anode_materials, 'anode')
            elements += self.SGM.fields(self.number_of_cathode_materials, 'cathode')
        # Add Thermal model elements
        elements += ['temp']
        # Add Mechanical model elements
        if self.model_options.solve_mechanic:
            elements += self.mechanics.fields()
        
        self.FE = namedtuple('Finite_Element_Function',' '.join(elements))

        # Define Electrochemical Function Spaces
        E_c_e = (P1, self.mesher.electrolyte)
        E_phi_e = (P1, self.mesher.electrolyte)
        E_phi_s = (P1, self.mesher.electrodes)
        E_phi_s_CC = (P1, self.mesher.current_colectors)
        LM_phi_s_CC = (P1, self.mesher.electrode_cc_interfaces)
        LM_app = (P1, self.mesher.positive_tab)
        E_j_Li_a = [(P1, self.mesher.anode) for i in range(self.number_of_anode_materials)]
        E_j_Li_c = [(P1, self.mesher.cathode) for i in range(self.number_of_cathode_materials)]

        E_electrochemical = [E_c_e, E_phi_e, E_phi_s]
        if 'ncc' in self.cell.structure or 'pcc' in self.cell.structure:
            E_electrochemical.extend([ E_phi_s_CC, LM_phi_s_CC])
        E_electrochemical.append(LM_app)
        E_electrochemical += E_j_Li_a + E_j_Li_c

        # Define SEI model Function Spaces
        E_sei = []
        if self.model_options.solve_SEI:
            if self.cell.negative_electrode.SEI:
                E_sei += self.SEI_model_a.shape_functions(self.mesher, self.number_of_anode_materials, V = P1)
            if self.cell.positive_electrode.SEI:
                E_sei += self.SEI_model_c.shape_functions(self.mesher, self.number_of_cathode_materials, V = P1)
            
        # Define SGM function spaces
        E_c_s = []
        if self.c_s_implicit_coupling:
            E_c_s_a = [(P1, self.mesher.anode) for fs in self.SGM.fields(
                self.number_of_anode_materials, 'anode')]
            E_c_s_c = [(P1, self.mesher.cathode) for fs in self.SGM.fields(
                self.number_of_cathode_materials, 'cathode')]
            E_c_s = E_c_s_a + E_c_s_c

        # Define Thermal function spaces
        if self.model_options.solve_thermal:
            E_T = (P1, None)
        else:
            E_T = (LM, None)
        E_thermal = [E_T]

        # Define Mechanics function spaces
        E_mechanics = []
        if self.model_options.solve_mechanic:
            E_mechanics = self.mechanics.shape_functions(self.mesher.mesh)

        FS_total = E_electrochemical + E_sei + E_c_s + E_thermal + E_mechanics

        self.W = BlockFunctionSpace([FS[0] for FS in FS_total], restrict=[FS[1] for FS in FS_total])
        self.V = FunctionSpace(self.mesher.mesh, 'CG', 1)
        self.V_vec = VectorFunctionSpace(self.mesher.mesh, 'CG', 1)
        self.V_0 = FunctionSpace(self.mesher.mesh, 'DG', 0)
        self.V_vec_0 = VectorFunctionSpace(self.mesher.mesh, 'DG', 0)
        # self.P1_map = SubdomainMapper(self.mesher.subdomains, self.mesher.field_data, self.V)
        self.P1_map = SubdomainMapper(self.mesher.field_restrictions, self.V)
        self.du = BlockTrialFunction(self.W)

        self.u_2 = BlockFunction(self.W)
        self.u_1 = BlockFunction(self.W)
        self.u_0 = BlockFunction(self.W)
        if not self.c_s_implicit_coupling:
            self.u_aux_1 = BlockFunction(self.W)
            self.u_aux_2 = BlockFunction(self.W)
        self.u_post_filter = BlockFunction(self.W)

        self.u = BlockTestFunction(self.W)

        self.f_1 = self.FE._make(block_split(self.u_2))
        for i, name in enumerate(self.f_1._fields):
            self.f_1[i].rename(name, 'a Function')
        self.f_0 = self.FE._make(block_split(self.u_1))
        for i, name in enumerate(self.f_1._fields):
            self.f_0[i].rename('{}_0'.format(name), 'a Function')

        self.test = self.FE._make(block_split(self.u))

        # Explicit coupled SGM functions
        self.c_s_surf_1_anode = [Function(self.V) for n in range(
            self.number_of_anode_materials)]
        self.c_s_surf_0_anode = [Function(self.V) for n in range(
            self.number_of_anode_materials)]
        self.c_s_surf_1_cathode = [Function(self.V) for n in range(
            self.number_of_cathode_materials)]
        self.c_s_surf_0_cathode = [Function(self.V) for n in range(
            self.number_of_cathode_materials)]
        
        self.eigenstrain = Function(self.V)

        # Explicit processing functions
        self._build_explicit_functions()

        timer.stop()

    def _build_explicit_functions(self):
        """This method define functions for explicit processing"""
        elements, functions = [], []
        if self.model_options.solve_LAM:
            if self.cell.positive_electrode.LAM:
                elements += [ f'eps_s_a{i}' for i in range(self.number_of_anode_materials)]
                functions += [ Function(self.V) for i in range(self.number_of_anode_materials)]
            if self.cell.negative_electrode.LAM:
                elements += [ f'eps_s_c{i}' for i in range(self.number_of_cathode_materials)]
                functions += [ Function(self.V) for i in range(self.number_of_cathode_materials)]

        self.FE_explicit = namedtuple('Explicit_Finite_Element_Function',' '.join(elements))
        self.f_ex = self.FE_explicit._make(functions)

        for i, name in enumerate(self.f_ex._fields):
            self.f_ex[i].rename(name, 'a Function')

    def build_implicit_sgm(self):
        # Build SGM with Implicit Coupling
        if self.c_s_implicit_coupling:
            if self.model_options.solve_mechanic:
                self.SGM = StressEnhancedSpectralModel(self.model_options.particle_order)
            else:
                self.SGM = SpectralLegendreModel(self.model_options.particle_order)
        else:
            self.SGM = StrongCoupledPM()

    def build_explicit_sgm(self):
        # Build SGM with Explicit Coupling
        timer = Timer('Build SGM')
        self.build_electrode_dof_mask()
        if self.model_options.solve_mechanic:
            self.anode_particle_model = StressEnhancedIntercalation(
                active_material=self.anode.active_material, F=self.F, alpha=self.alpha, R=self.R, N_s=self.model_options.N_p, DT=self.DT, nodes=len(self.anode_dofs))
            self.cathode_particle_model = StressEnhancedIntercalation(
                active_material=self.cathode.active_material, F=self.F, alpha=self.alpha, R=self.R, N_s=self.model_options.N_p, DT=self.DT, nodes=len(self.cathode_dofs))
        else:
            self.anode_particle_model = StandardParticleIntercalation(
                active_material=self.anode.active_material, F=self.F, alpha=self.alpha, R=self.R, N_s=self.model_options.N_p, DT=self.DT, nodes=len(self.anode_dofs))
            self.cathode_particle_model = StandardParticleIntercalation(
                active_material=self.cathode.active_material, F=self.F, alpha=self.alpha, R=self.R, N_s=self.model_options.N_p, DT=self.DT, nodes=len(self.cathode_dofs))
        timer.stop()

    def build_electrode_dof_mask(self):
        self.anode_dofs = self.P1_map.domain_dof_map.get('anode', [])
        self.cathode_dofs = self.P1_map.domain_dof_map.get('cathode', [])

    def update_sgm(self):
        '''
        Once the macroscopic problem is solved the particle models needs
        to be updated.
        '''
        timer = Timer('Update SGM')
        c_e = self.f_1.c_e.vector()
        phi = self.f_1.phi_s.vector() - self.f_1.phi_e.vector()
        T = self.f_1.temp.vector()
        if len(T) == 1:
            temp = T[0]
            T=c_e[:].copy()
            T[:] = temp

        if self.model_options.solve_mechanic:
            if 'a' in self.cell.structure:
                P_s_a = self.mechanics.inclusion_surface_pressure(self.f_1, self.anode.grad, self.c_e_ini, self.anode, self.eigenstrain)
                P_surf_a = project(P_s_a, self.V).vector()
                self.anode_particle_model.microscale_update(
                    c_e[self.anode_dofs], phi[self.anode_dofs], T[self.anode_dofs], P_surf_a[self.anode_dofs])
            if 'c' in self.cell.structure:
                P_s_c = self.mechanics.inclusion_surface_pressure(self.f_1, self.cathode.grad, self.c_e_ini, self.cathode, self.eigenstrain)
                P_surf_c = project(P_s_c, self.V).vector()
                self.cathode_particle_model.microscale_update(
                    c_e[self.cathode_dofs], phi[self.cathode_dofs], T[self.cathode_dofs], P_surf_c[self.cathode_dofs])
        else:
            if 'a' in self.cell.structure:
                self.anode_particle_model.microscale_update(
                    c_e[self.anode_dofs], phi[self.anode_dofs], T[self.anode_dofs])
            if 'c' in self.cell.structure:
                self.cathode_particle_model.microscale_update(
                    c_e[self.cathode_dofs], phi[self.cathode_dofs], T[self.cathode_dofs])

        timer.stop()

    def update_c_s_surf(self, relaxation=1):
        '''
        Once the particle models problem are solved the macroscopic model needs
        to be updated. This function update the concentration on the solid
        surface for the anode and the cathode.
        '''
        timer = Timer('Update C_s_surf')
        for i in range(self.number_of_anode_materials):
            self.c_s_surf_1_anode[i].vector()[self.anode_dofs] = self.anode_particle_model.c_s_surf()[:, i].flatten()
            if self.model_options.solve_mechanic:
                self.eigenstrain.vector()[self.anode_dofs] = self.anode_particle_model.eigenstrain()[:,i].flatten()
        for j in range(self.number_of_cathode_materials):
            self.c_s_surf_1_cathode[j].vector()[self.cathode_dofs] = self.cathode_particle_model.c_s_surf()[:, j].flatten()
            if self.model_options.solve_mechanic:
                self.eigenstrain.vector()[self.cathode_dofs] = self.cathode_particle_model.eigenstrain()[:,j].flatten()
        timer.stop()

    def initial_guess(self):
        # c_e initial
        assign(self.f_0.c_e, self.P1_map.generate_function({'anode':self.c_e_ini, 'separator':self.c_e_ini, 'cathode':self.c_e_ini}))

        # c_s initial
        self.c_s_a_ini = [material.c_s_ini for material in self.anode.active_material]
        self.c_s_c_ini = [material.c_s_ini for material in self.cathode.active_material]
        
        # Init implicit SGM
        self.SGM.initial_guess(self.f_0, 'anode', self.c_s_a_ini)
        self.SGM.initial_guess(self.f_0, 'cathode', self.c_s_c_ini)
        
        # Init explicit SGM
        if not self.c_s_implicit_coupling:
            self.cathode_particle_model.initial_guess(self.c_s_c_ini)
            self.anode_particle_model.initial_guess(self.c_s_a_ini)
            self.update_c_s_surf()

        # phi_s initial
        # First OCV of each material is calculated according with their initial concentrations
        U_a_ini = [material._U_check([material.c_s_ini/material.c_s_max])
                for material in self.anode.active_material]
        U_c_ini = [material._U_check([material.c_s_ini/material.c_s_max])
                for material in self.cathode.active_material]
        # Then the largest or lowest is selected to avoid overcharge/underdischarge
        if round(self.SOC_ini) == 1:
            phi_s_a = max(U_a_ini)[0] if U_a_ini else 0
            phi_s_c = min(U_c_ini)[0] if U_c_ini else 0
        else:
            phi_s_a = min(U_a_ini)[0] if U_a_ini else 0
            phi_s_c = max(U_c_ini)[0] if U_c_ini else 0

        if self.model_options.solve_SEI:
            if self.SEI_model_a:
                self.SEI_model_a.initial_guess(self.f_0)
            if self.SEI_model_c:
                self.SEI_model_c.initial_guess(self.f_0)
            
        # Finally the values are incorporated in the Function
        assign(self.f_0.phi_s, self.P1_map.generate_function({'anode':0, 'cathode':phi_s_c-phi_s_a }))

        if 'pcc' in self.cell.structure or 'ncc' in self.cell.structure:
            assign(self.f_0.phi_s_cc, self.P1_map.generate_function({'negativeCC':0, 'positiveCC':phi_s_c-phi_s_a }))

        # Initial temp
        assign(self.f_0.temp, interpolate(Constant(self.T_ini), self.f_0.temp.function_space()))
        self.get_state()

    def prepare_solve(self, store_delay=1, time = 0):
        self.i_app.assign(0)
        self.v_app.assign(0)
        self.beta.assign(0)

        self.WH.set_delay(store_delay)

    def get_state(self):
        v = self.get_voltage(self.f_1)
        cur = self.get_current(self.f_1)
        self.state = {'t':self.time, 'v':v, 'i': cur}
        if self.beta.values()[0]==0:
            self.i_app.assign(cur/self.Q)
        else:
            self.v_app.assign(v)


    def solve_ie(self, i_app=30.0, v_app=None, t_f=3600, store_delay=1, max_step=3600, min_step=0.01, triggers=[], adaptive=True):

        if not self.ready:
            self.setup()

<<<<<<< HEAD
        self.prepare_solve(store_delay, self.time)

=======
>>>>>>> 01d1f567
        store_fom = not adaptive and self.c_s_implicit_coupling
        if store_fom:
            if self.current_timestep == 0:
                initialize_results(self, int(np.ceil((t_f-self.time)/min_step)))
                self.WH.store(self.time, store_fom=store_fom)
            else:
                extend_results(self, int(np.ceil((t_f-self.time)/min_step))-1)
        else:
            self.WH.store(self.time, store_fom=store_fom)

        if i_app is not None:
            v_app_t=None
            assert isinstance(i_app, (str, int, float))
            if isinstance(i_app, str):
                i_app_t = 0
            else:
                i_app_t = i_app
        if v_app is not None:
            i_app_t=None
            assert isinstance(v_app, (str, int, float))
            if isinstance(v_app, str):
                v_app_t = 0
                v_0 = self.get_voltage()
            else:
                v_app_t = v_app

        self.tau = 1
        self.nu = self.tau*(1+self.tau)/(1+2*self.tau)
        
        _print('Solving ...')

        timer = Timer('Simulation time')
        it = 0
        PETScOptions.set('snes_lag_jacobian', 1)
        PETScOptions.set('snes_max_it', 50)
        self.get_state()
        while self.time < t_f:
            # if it > 0 and not self.use_options:
            #     PETScOptions.set('snes_lag_jacobian', 5)
            #     PETScOptions.set('snes_max_it', 30)

            if isinstance(i_app,str):
                i_app_t = eval( i_app, globals(), {'time': self.time} )
            if isinstance(v_app,str):
                v_app_t = eval( v_app, globals(), {'time': self.time, 'v0': v_0} )

            it += 1

            if adaptive:
                errorcode = self.adaptive_timestep(i_app=i_app_t, v_app=v_app_t, max_step=max_step, min_step=min_step, t_max=t_f, triggers= triggers, initialize=(it==1))
            else:
                errorcode = self.constant_timestep(i_app=i_app_t, v_app=v_app_t, timestep=min_step, triggers=triggers, initialize=(it==1))
            errorcode_ex = self.explicit_processing()
            _print('Voltage: {v:.4f}\tCurrent: {i:.2e}\tTime: {time}\033[K'.format(
                time=format_time(self.state['t']),
                **self.state),end='\r')
            
            if errorcode != 0 or errorcode_ex != 0:
                timer.stop()
                if store_fom:
                    self.WH.crop_results() # Crop results
                return self.exit(errorcode if errorcode != 0 else errorcode_ex)
        _print(f"Reached max time {self.time:.2f} \033[K\n")
        timer.stop()
        return self.exit(errorcode)

    def set_timestep(self, timestep):
        self.DT.set_timestep(timestep)

    def get_timestep(self):
        return self.DT.get_timestep()

    def stoichiometry_checks(self):
        if 'c' in self.cell.structure or 'a' in self.cell.structure:
            x_a, x_c = self.get_stoichiometry()
            for i, material in enumerate(self.cathode.active_material):
                if x_c[i] < min(material.stoichiometry0, material.stoichiometry1):
                    block_assign(self.u_2, self.u_1)
                    return 20
                elif x_c[i] > max(material.stoichiometry1, material.stoichiometry0):
                    block_assign(self.u_2, self.u_1)
                    return 21
            for i, material in enumerate(self.anode.active_material):
                if x_a[i] < min(material.stoichiometry0, material.stoichiometry1):
                    block_assign(self.u_2, self.u_1)
                    return 20
                elif x_a[i] > max(material.stoichiometry1, material.stoichiometry0):
                    block_assign(self.u_2, self.u_1)
                    return 21
        return 0
      
    def constant_timestep(self, i_app, v_app, timestep, triggers= [], store_fom=True, initialize=False):
        timer = Timer('Constant TS')
        errorcode = self.timestep( timestep, i_app, v_app, initialize)
        errorcode = self.accept_timestep(i_app, v_app, timestep, triggers, timer, errorcode, store_fom)
        return errorcode

    def adaptive_timestep(self, i_app, v_app, max_step=1000, min_step=1, t_max=None, triggers=[], initialize=False):
        # Decide wich timestep to use
        timer = Timer('Adaptive TS')
        h = max( min( self.get_timestep()*self.tau, max_step), min_step)
        if t_max is not None:
            if self.time + h > t_max or self.time + h + min_step > t_max:
                h = t_max - self.time
                min_step=h
                max_step=h
        errorcode = self.timestep( h, i_app, v_app, initialize)
        if errorcode != 0:
            if h == min_step:
                return errorcode
            else:
                timer.stop()
                self.tau = 0.5
                self.nu = self.tau*(1+self.tau)/(1+2*self.tau)
                errorcode = self.adaptive_timestep(i_app, v_app, max_step, min_step, t_max, triggers=triggers)
                return errorcode
        error = self.get_time_filter_error()
        self.tau = self.DT.update_time_step(max(error), h, tol = 1e-2, max_step = max_step, min_step = min_step)
        self.nu = self.tau*(1+self.tau)/(1+2*self.tau)
        if self.tau < 1:
            # This means the result is not accurate, need to recompute
            timer.stop()
            errorcode = self.adaptive_timestep(i_app, v_app, max_step, min_step, t_max, triggers=triggers)
            return errorcode
        elif self.tau >= 1:
            # This means the result is acepted, advance
            errorcode = self.accept_timestep(i_app, v_app, h, triggers, timer, errorcode, False)
            return errorcode

    def accept_timestep(self, i_app, v_app, ts, triggers, timer, errorcode, store_fom):
        self.get_state()
        try:
            for t in triggers:
                t.check(self.state)
        except TriggerSurpassed as e:
            timer.stop()
            new_tstep = e.new_tstep(self.get_timestep())
            block_assign(self.u_2, self.u_1) # Reset solution to avoid possible Nan values
            errorcode = self.constant_timestep(i_app, v_app, new_tstep, triggers=triggers, store_fom=store_fom)
            return errorcode
        except TriggerDetected as e:
            errorcode = e
            print(f"{str(e)} at {self.state['t']:.2f} s \033[K\n")
        self.time += ts
        self.advance_problem(store_fom)
        timer.stop()
        return errorcode

    def advance_problem(self, store_fom=False):
        self.WH.store(self.time, force=self.time == 0, store_fom=store_fom)
        block_assign(self.u_0, self.u_1)
        block_assign(self.u_1, self.u_2)
        if not self.c_s_implicit_coupling:
            self.anode_particle_model.advance_problem()
            self.cathode_particle_model.advance_problem()

    def timestep(self, timestep, i_app=None, v_app=None, initialize=False):
        timer = Timer('Basic TS')
        try:
            if self.c_s_implicit_coupling:
                self.tstep_implicit(timestep, i_app=i_app, v_app=v_app, initialize=initialize)
            else:
                it, err = self.tstep_explicit(timestep, i_app=i_app, v_app=v_app)
            timer.stop()
            return 0
        except Exception as e:
            timer.stop()
            return SolverCrashed(e)

    def running_mode(self, i_app, v_app):
        assert None in (i_app, v_app)
        assert i_app is not None or v_app is not None
        if i_app is None:
            self.set_voltage(v_app)
        else:
            self.set_current(i_app)

    def tstep_implicit(self, h=10, i_app=None, v_app=None, initialize=False):
        self.set_timestep(h)
        self.running_mode(i_app, v_app)
        try:
            if initialize:
                print("initializing solution")
                self.solver_0.solve()
            self.solver_implicit.solve()
        except Exception as e:
            raise e
        
    def tstep_explicit(self, h=10, i_app=None, v_app=None, tol=1e-6, max_iter=200):
        '''
        Needed operations for each time step such as: saving data,
        solving calculations and uptating variables.

        Parameters
        ----------
        - h : Real, default = 10.
            Time step value.
        - i_app : Real, default = 30.
            Apparent current.
        - tol : Real, default = 1e-6.
            Error tolerance for convergence.
        - max_iter : Int, default = 50.
            Number of maximun iterations.

        Return
        ------
        - it : Int.
            Number of iterations.
        - err : Real.
            Last iteration error.

        '''

        self.set_timestep(h)
        self.running_mode(i_app, v_app)
        err = 1e3
        err_ref = err
        it = 0
        try:
            while err > tol or it < 2:
                if it > max_iter:
                    _print('{} iter reached error: '.format(max_iter), err, "\033[K")
                    break
                it += 1
                timer = Timer('Inner Loop')
                # save previous result and initialize loop result
                block_assign(self.u_aux_2, self.u_aux_1)
                block_assign(self.u_aux_1, self.u_2)
                for c_s_surf_0, c_s_surf_1 in zip(self.c_s_surf_0_anode, self.c_s_surf_1_anode):
                    assign(c_s_surf_0, c_s_surf_1)
                for c_s_surf_0, c_s_surf_1 in zip(self.c_s_surf_0_cathode, self.c_s_surf_1_cathode):
                    assign(c_s_surf_0, c_s_surf_1)

                # self.solver_explicit.solve()
                # Calculation step
                self.sgm_timestep()  # first particles
                self.solver_explicit.solve()

                # Calculate errors
                err_anode = [errornorm(c_s_surf_1, c_s_surf_0, 'l2', 0, self.mesher.mesh)
                             for c_s_surf_1, c_s_surf_0 in zip(self.c_s_surf_1_anode, self.c_s_surf_0_anode)]
                err_cathode = [errornorm(c_s_surf_1, c_s_surf_0, 'l2', 0, self.mesher.mesh)
                               for c_s_surf_1, c_s_surf_0 in zip(self.c_s_surf_1_cathode, self.c_s_surf_0_cathode)]
                err_mesoscale = [0 for i in range(self.W.num_sub_spaces())]
                for i in range(self.W.num_sub_spaces()):
                    err_mesoscale[i] = errornorm(self.u_aux_1.sub(i), self.u_2.sub(
                        i), degree_rise=0, mesh=self.mesher.mesh)
                err = max(max(max(err_anode or [0]), max(
                    err_cathode or [0])), max(err_mesoscale))

                _print('Voltage: {v:.4f}\tCurrent: {i:.2e}\tTime: {time}\tIter: {it:03d}\tError:{err:.2e}'.format(
                    it=it,err=err,time=format_time(self.state['t']),**self.state),end='\r')
                timer.stop()
                if it%10 == 0: 
                    if err/err_ref>0.25:
                        max_iter = it
                    err_ref = err
        except Exception as e:
            raise e

        return it, err

    def sgm_timestep(self, relaxation=1):
        '''
        Needed operations for each time step for the SGM, solving
        calculations and updating variables.

        Parameters
        ----------
        - relaxation : Real between 0-1, default = 1.
            Parameter which modifies the concentration improving the convergence.

        '''

        timer = Timer('SGM Timestep')
        self.update_sgm()

        self.anode_particle_model.solve()
        self.cathode_particle_model.solve()

        self.update_c_s_surf(relaxation=relaxation)
        if self.model_options.solve_LAM:
            self.LAM_model_a._update_c_s_r_average()
            self.LAM_model_c._update_c_s_r_average()
        timer.stop()

    def build_coupled_variables(self):
        # build j_Li
        self._J_Li = namedtuple('J_Li', ['total', 'int', 'LLI', 'SEI', 'C_dl', 'total_0'])
        for electrode in [self.anode, self.cathode]:
            j_Li = self._J_Li._make([list() for _ in range(len(self._J_Li._fields))])
            setattr(self, f'j_Li_{electrode.tag}', j_Li )
            for idx, am in enumerate(electrode.active_material):
                # Intercalation/Deintercalation
                j_Li.int.append( self.f_1._asdict()[f'j_Li_{electrode.tag}{idx}'] )
                # Solid Electrolyte Interphase
                j_Li.SEI.append( self.f_1._asdict()[f'j_sei_{electrode.tag}{idx}'] if self.model_options.solve_SEI and electrode.SEI else 0)
                # Double layer capacitance
                j_Li.C_dl.append( electrode.C_dl * self.DT.dt(self.f_0.phi_s-self.f_0.phi_e,self.f_1.phi_s-self.f_1.phi_e) if electrode.C_dl else 0)
                # Lost of Lithium Inventory
                j_Li.LLI.append( j_Li.SEI[idx] )
                # Total Li flux
                j_Li.total_0.append( j_Li.int[idx] + j_Li.LLI[idx] ) # To be used inside wf 0
                j_Li.total.append( j_Li.int[idx] + j_Li.LLI[idx] + j_Li.C_dl[idx])         

    def build_wf_0(self):
        # Notice that some of them could be list.
        d = self.mesher.get_measures()

        # build j_Li term = sum(j_Li * a_s)
        for electrode, j_Li in zip([self.anode,self.cathode], [self.j_Li_a, self.j_Li_c]):
            j_Li_term = []
            for ff, field in enumerate(j_Li._fields):
                j_Li_term.append(0)
                for i, am in enumerate(electrode.active_material):
                    j_Li_term[ff] += j_Li._asdict()[field][i] * am.a_s
            setattr(self, f'j_Li_{electrode.tag}_term', self._J_Li._make(j_Li_term))

        # Variables to be saved in WH
        self.j_Li_a_total = self.j_Li_a_term.total
        self.j_Li_c_total = self.j_Li_c_term.total

        # c_e_0
        F_c_e_0 = [(self.f_1.c_e - self.f_0.c_e) * self.test.c_e * d.x_a +
                   (self.f_1.c_e - self.f_0.c_e) * self.test.c_e * d.x_s +
                   (self.f_1.c_e - self.f_0.c_e) * self.test.c_e * d.x_c]

        # c_s_0
        F_c_s_0 = []
        if self.c_s_implicit_coupling:
            F_c_s_0_a = self.SGM.wf_0(self.f_0, self.f_1, self.test, 'anode', d.x_a)
            F_c_s_0_c = self.SGM.wf_0(self.f_0, self.f_1, self.test, 'cathode', d.x_c)
            F_c_s_0 = F_c_s_0_a + F_c_s_0_c

        # phi_e
        F_phi_e_a = phi_e_equation(phi_e=self.f_1.phi_e, test=self.test.phi_e, dx=d.x_a, c_e=self.f_1.c_e, j_Li=self.j_Li_a_term.total_0, kappa=self.anode.kappa, kappa_D=self.anode.kappa_D, domain_grad=self.anode.grad, L=self.anode.L)
        F_phi_e_s = phi_e_equation(phi_e=self.f_1.phi_e, test=self.test.phi_e, dx=d.x_s, c_e=self.f_1.c_e, j_Li=None, kappa=self.separator.kappa, kappa_D=self.separator.kappa_D, domain_grad=self.separator.grad, L=self.separator.L)
        F_phi_e_c = phi_e_equation(phi_e=self.f_1.phi_e, test=self.test.phi_e, dx=d.x_c, c_e=self.f_1.c_e, j_Li=self.j_Li_c_term.total_0, kappa=self.cathode.kappa, kappa_D=self.cathode.kappa_D, domain_grad=self.cathode.grad, L=self.cathode.L)

        self.F_phi_e = [ F_phi_e_a + F_phi_e_s + F_phi_e_c ]

        # phi_s
        if 'ncc' in self.cell.structure:
<<<<<<< HEAD
            sigma_ratio_a = self.anode.sigma/self.negativeCC.sigma
            F_phi_s_a = phi_s_equation(phi_s=self.f_1.phi_s, test=self.test.phi_s, dx=d.x_a, j_Li=self.j_Li_a_term.int, sigma=self.anode.sigma, domain_grad=self.anode.grad, L=self.anode.L, lagrange_multiplier=self.f_1.lm_phi_s, dS=d.S_a_ncc, phi_s_test=self.test.phi_s)
=======
            sigma_ratio_a = assemble(self.anode.sigma*d.x_a)/assemble(1*d.x_a)/self.negativeCC.sigma
            F_phi_s_a = phi_s_equation(phi_s=self.f_1.phi_s, test=self.test.phi_s, dx=d.x_a, j_Li=self.j_Li_e_a, sigma=self.anode.sigma, domain_grad=self.anode.grad, L=self.anode.L, lagrange_multiplier=self.f_1.lm_phi_s, dS=d.S_a_ncc, phi_s_test=self.test.phi_s)
>>>>>>> 01d1f567
            F_phi_s_ncc = phi_s_equation(phi_s=self.f_1.phi_s_cc, test=self.test.phi_s_cc, dx=d.x_ncc, j_Li=None, sigma=self.negativeCC.sigma, domain_grad=self.negativeCC.grad, L=self.negativeCC.L, lagrange_multiplier=self.f_1.lm_phi_s, dS=d.S_ncc_a, phi_s_cc_test=self.test.phi_s_cc, scale_factor=sigma_ratio_a) 
        else:
            F_phi_s_a = phi_s_equation(phi_s=self.f_1.phi_s, test=self.test.phi_s, dx=d.x_a, j_Li=self.j_Li_a_term.int, sigma=self.anode.sigma, domain_grad=self.anode.grad, L=self.anode.L)
            F_phi_s_ncc = 0
        
        if 'pcc' in self.cell.structure:
<<<<<<< HEAD
            sigma_ratio_c = self.cathode.sigma/self.positiveCC.sigma 
            F_phi_s_c = phi_s_equation(phi_s=self.f_1.phi_s, test=self.test.phi_s, dx=d.x_c, j_Li=self.j_Li_c_term.int, sigma=self.cathode.sigma, domain_grad=self.cathode.grad, L=self.cathode.L, lagrange_multiplier=self.f_1.lm_phi_s, dS=d.S_c_pcc, phi_s_test=self.test.phi_s)
=======
            sigma_ratio_c = assemble(self.cathode.sigma*d.x_c)/assemble(1*d.x_c)/self.positiveCC.sigma 
            F_phi_s_c = phi_s_equation(phi_s=self.f_1.phi_s, test=self.test.phi_s, dx=d.x_c, j_Li=self.j_Li_e_c, sigma=self.cathode.sigma, domain_grad=self.cathode.grad, L=self.cathode.L, lagrange_multiplier=self.f_1.lm_phi_s, dS=d.S_c_pcc, phi_s_test=self.test.phi_s)
>>>>>>> 01d1f567
            F_phi_s_pcc = phi_s_equation(phi_s=self.f_1.phi_s_cc, test=self.test.phi_s_cc, dx=d.x_pcc, j_Li=None, sigma=self.positiveCC.sigma, domain_grad=self.positiveCC.grad, L=self.positiveCC.L, lagrange_multiplier=self.f_1.lm_phi_s, dS=d.S_pcc_c, phi_s_cc_test=self.test.phi_s_cc, scale_factor=sigma_ratio_c) 
            F_phi_bc_p = phi_s_bc(I_app = self.f_1.lm_app, test=self.test.phi_s_cc, ds = d.s_c, scale_factor=sigma_ratio_c)
            bc_index = 1
        elif 'c' in self.cell.structure:
            F_phi_s_c = phi_s_equation(phi_s=self.f_1.phi_s, test=self.test.phi_s, dx=d.x_c, j_Li=self.j_Li_c_term.int, sigma=self.cathode.sigma, domain_grad=self.cathode.grad, L=self.cathode.L)
            F_phi_bc_p = phi_s_bc(I_app = self.f_1.lm_app, test=self.test.phi_s, ds = d.s_c)
            bc_index = 0
            F_phi_s_pcc = 0
        else:
            F_phi_s_c = 0
            F_phi_s_pcc = 0
            F_phi_bc_p = phi_s_bc(I_app = self.f_1.lm_app, test=self.test.phi_s_cc, ds = d.s_c, scale_factor=1)
            bc_index = 1

        if 'ncc' in self.cell.structure or 'pcc' in self.cell.structure:
            F_phi_s_lm = phi_s_continuity(self.f_1.phi_s, self.f_1.phi_s_cc, self.test.lm_phi_s, dS_el=d.S_a_ncc, dS_cc=d.S_ncc_a) + phi_s_continuity(self.f_1.phi_s, self.f_1.phi_s_cc, self.test.lm_phi_s, dS_el=d.S_c_pcc, dS_cc=d.S_pcc_c)
            self.F_phi_s = [F_phi_s_a + F_phi_s_c, F_phi_s_ncc + F_phi_s_pcc, F_phi_s_lm]
        else:
            self.F_phi_s = [F_phi_s_a + F_phi_s_c] 
        self.F_phi_s[bc_index] += -F_phi_bc_p

        # Build c_s surface for anode and cathode
        c_s_surf_a = self.c_s_a_ini
        c_s_surf_c = self.c_s_c_ini

        # j_Li
        F_j_Li = []

        # j_Li. Anode
        for i, material in enumerate(self.anode.active_material):
            j_li_index = self.f_1._fields.index(f'j_Li_a{i}')
            if self.model_options.solve_SEI and self.SEI_model_a:
                delta_index = self.f_1._fields.index(f'delta_sei_a{i}')
                j_li = j_Li_equation(material, self.f_1.c_e, c_s_surf_a[i],
                                    self.alpha, self.f_1.phi_s, self.f_1.phi_e, self.F, self.R, self.f_1.temp, self.i_app,
                                    self.j_Li_a.total_0[i], self.SEI_model_a.SEI, self.f_1[delta_index])
            else:
                j_li = j_Li_equation(material, self.f_1.c_e, c_s_surf_a[i], 
                                    self.alpha, self.f_1.phi_s, self.f_1.phi_e, self.F, self.R, self.f_1.temp, self.i_app)

            F_j_Li.append(
                self.f_1[j_li_index] * self.test[j_li_index] * d.x_a -
                j_li * self.test[j_li_index] * d.x_a
            )

        # j_Li. Cathode
        for i, material in enumerate(self.cathode.active_material):
            j_li_index = self.f_1._fields.index(f'j_Li_c{i}')
            if self.model_options.solve_SEI and self.SEI_model_c:
                delta_index = self.f_1._fields.index(f'delta_sei_c{i}')
                j_li = j_Li_equation(material, self.f_1.c_e, c_s_surf_c[i],
                                    self.alpha, self.f_1.phi_s, self.f_1.phi_e, self.F, self.R, self.f_1.temp, -self.i_app,
                                    self.j_Li_c.total_0[i], self.SEI_model_c.SEI, self.f_1[delta_index])
            else:
                j_li = j_Li_equation(material, self.f_1.c_e, c_s_surf_c[i], self.alpha, self.f_1.phi_s, 
                                    self.f_1.phi_e, self.F, self.R, self.f_1.temp, -self.i_app)

            F_j_Li.append(
                self.f_1[j_li_index] * self.test[j_li_index] * d.x_c -
                j_li * self.test[j_li_index] * d.x_c
            )

        # SEI Model
        F_sei_0 = []
        if self.model_options.solve_SEI and self.SEI_model_a:
            F_sei_0.extend(self.SEI_model_a.equations(self.f_0, self.f_1, self.test, d.x_a, self.F, self.R))

        if self.model_options.solve_SEI and self.SEI_model_c:
            F_sei_0.extend(self.SEI_model_c.equations(self.f_0, self.f_1, self.test, d.x_c, self.F, self.R))

        # T_0

        F_T_0 = [(self.f_1.temp - self.f_0.temp) * self.test.temp * d.x]

        # Boundary Conditions
        # - anode: Dirichlet
        
        if 'ncc' in self.cell.structure:
            bcs = [DirichletBC(self.W.sub(3), Constant(0), self.mesher.boundaries, self.mesher.field_data['negativePlug'])]
        else:
            bcs = [DirichletBC(self.W.sub(2), Constant(0), self.mesher.boundaries, self.mesher.field_data['negativePlug'])]
        
        if 'pcc' in self.cell.structure:
            phi_s = self.f_1.phi_s_cc
        else:
            phi_s = self.f_1.phi_s
        # - cathode: Newman or Dirichlet via Lagrange multiplier
        self.F_lm_app = [
            (1 - self.beta) * (self.f_1.lm_app - self.i_app*self.Q/self.area) * self.test.lm_app * d.s_c +
            self.beta * (phi_s - self.v_app) * self.test.lm_app * d.s_c
            ]

        # Mechanics
        if self.model_options.solve_mechanic:
            F_disp = 0
            if 'ncc' in self.cell.structure:
                F_disp += self.mechanics.displacement_wf(self.f_1, self.test, d.x_ncc, self.negativeCC, grad=grad)
            if 'a' in self.cell.structure:
                F_disp += self.mechanics.displacement_wf(self.f_1, self.test, d.x_a, self.anode, self.c_e_ini, self.eigenstrain, grad=grad)
            F_disp += self.mechanics.displacement_wf(self.f_1, self.test, d.x_s, self.separator, self.c_e_ini, grad=grad)
            if 'c' in self.cell.structure:
                F_disp += self.mechanics.displacement_wf(self.f_1, self.test, d.x_c, self.cathode, self.c_e_ini, self.eigenstrain, grad=grad)
            if 'pcc' in self.cell.structure:
                F_disp += self.mechanics.displacement_wf(self.f_1, self.test, d.x_pcc, self.positiveCC, grad=grad)
            
            F_hydr_stress = 0
            if 'ncc' in self.cell.structure:
                F_hydr_stress += self.mechanics.hydrostatic_stress_wf(self.f_1, self.test, d.x_ncc, self.negativeCC, grad=grad)
            if 'a' in self.cell.structure:
                F_hydr_stress += self.mechanics.hydrostatic_stress_wf(self.f_1, self.test, d.x_a, self.anode, self.c_e_ini, self.eigenstrain, grad=grad)
            F_hydr_stress += self.mechanics.hydrostatic_stress_wf(self.f_1, self.test, d.x_s, self.separator, self.c_e_ini, grad=grad)
            if 'c' in self.cell.structure:
                F_hydr_stress += self.mechanics.hydrostatic_stress_wf(self.f_1, self.test, d.x_c, self.cathode, self.c_e_ini, self.eigenstrain, grad = grad)
            if 'pcc' in self.cell.structure:
                F_hydr_stress += self.mechanics.hydrostatic_stress_wf(self.f_1, self.test, d.x_pcc, self.positiveCC, grad=grad)
            
            fixed_bc = self.mechanics.fixed_bc(self.W,self.f_1, [(0,)])
            slip_bc = self.mechanics.slip_bc(self.W, self.f_1, [(None,0), (None,1), (None,None,0), (None,None,1)])
            stress_bc = self.mechanics.pressure_bc(10, self.test, d.s_a, self.mesher.mesh) + self.mechanics.pressure_bc(10, self.test, d.s_c, self.mesher.mesh)

            bcs += fixed_bc
            self.F_mechanics = [F_disp, F_hydr_stress]
        else:
            self.F_mechanics = []

        # Build Residual Form and Jacobian
        F_var_0 = F_c_e_0 \
            + self.F_phi_e \
            + self.F_phi_s + self.F_lm_app \
            + F_j_Li  \
            + F_sei_0 \
            + F_c_s_0\
            + F_T_0 \
            + self.F_mechanics

        J_var_0 = block_derivative(F_var_0, self.u_2, self.du)
        self.F_var_0 = BlockForm(F_var_0)
        self.J_var_0 = BlockForm(J_var_0)
        self.bc = BlockDirichletBC(bcs, self.W)

    def implicit_sgm_wf(self):
        d = self.mesher.get_measures()
        F_c_s_a = self.SGM.wf_implicit_coupling(
            self.f_0, self.f_1, self.test, 'anode', d.x_a, self.DT, self.anode.active_material, self.F, self.R)
        F_c_s_c = self.SGM.wf_implicit_coupling(
            self.f_0, self.f_1, self.test, 'cathode', d.x_c, self.DT, self.cathode.active_material, self.F, self.R)
        F_c_s = F_c_s_a + F_c_s_c
        return F_c_s

    def build_wf_implicit_coupling_problem(self):

        d = self.mesher.get_measures()

        # c_e
        F_c_e_a = c_e_equation(c_e_0=self.f_0.c_e,c_e=self.f_1.c_e, test=self.test.c_e, dx=d.x_a, DT=self.DT, j_Li=self.j_Li_a_term.total, D_e=self.anode.D_e,eps_e=self.anode.eps_e,t_p=self.t_p, F=self.F, domain_grad=self.anode.grad, L=self.anode.L)
        F_c_e_s = c_e_equation(c_e_0=self.f_0.c_e,c_e=self.f_1.c_e, test=self.test.c_e, dx=d.x_s, DT=self.DT, j_Li=None, D_e=self.separator.D_e,eps_e=self.separator.eps_e,t_p=self.t_p, F=self.F, domain_grad=self.separator.grad, L=self.separator.L)
        F_c_e_c = c_e_equation(c_e_0=self.f_0.c_e,c_e=self.f_1.c_e, test=self.test.c_e, dx=d.x_c, DT=self.DT, j_Li=self.j_Li_c_term.total, D_e=self.cathode.D_e,eps_e=self.cathode.eps_e,t_p=self.t_p, F=self.F, domain_grad=self.cathode.grad, L=self.cathode.L)

        self.F_c_e = [F_c_e_a + F_c_e_s + F_c_e_c]

        # c_s
        F_c_s = self.implicit_sgm_wf()

        if self.SGM.c_s_surf(self.f_1, 'anode'):
            self.c_s_surf_a = self.SGM.c_s_surf(self.f_1, 'anode')
        else:
            self.c_s_surf_a = self.c_s_a_ini

        if self.SGM.c_s_surf(self.f_1, 'cathode'):
            self.c_s_surf_c = self.SGM.c_s_surf(self.f_1, 'cathode')
        else:
            self.c_s_surf_c = self.c_s_c_ini

        # j_Li
        F_j_Li = []
        for i, material in enumerate(self.anode.active_material):
            j_li_index = self.f_1._fields.index(f'j_Li_a{i}')
            if self.model_options.solve_SEI and self.SEI_model_a:
                delta_index = self.f_1._fields.index(f'delta_sei_a{i}')
                j_li = j_Li_equation(material=material, c_e=self.f_1.c_e, c_s_surf=self.c_s_surf_a[i],
                                    alpha=self.alpha, phi_s=self.f_1.phi_s, phi_e=self.f_1.phi_e, F=self.F, R=self.R, T=self.f_1.temp, current=self.i_app,
                                    J=self.j_Li_a.total[i], SEI=self.anode.SEI, delta_sei=self.f_1[delta_index])
            else:
                j_li = j_Li_equation(material=material, c_e=self.f_1.c_e, c_s_surf=self.c_s_surf_a[i],
                                    alpha=self.alpha, phi_s=self.f_1.phi_s, phi_e=self.f_1.phi_e, F=self.F, R=self.R, T=self.f_1.temp, current=self.i_app)
            F_j_Li.append(
                self.f_1[j_li_index] * self.test[j_li_index] * d.x_a - j_li * self.test[j_li_index] * d.x_a
            )

        for i, material in enumerate(self.cathode.active_material):
            j_li_index = self.f_1._fields.index(f'j_Li_c{i}')
            if self.model_options.solve_SEI and self.SEI_model_c:
                delta_index = self.f_1._fields.index(f'delta_sei_c{i}')
                j_li = j_Li_equation(material=material, c_e=self.f_1.c_e, c_s_surf=self.c_s_surf_c[i],
                                    alpha=self.alpha, phi_s=self.f_1.phi_s, phi_e=self.f_1.phi_e, F=self.F, R=self.R, T=self.f_1.temp, current=-self.i_app,
                                    J=self.j_Li_c.total[i], SEI=self.cathode.SEI, delta_sei=self.f_1[delta_index])
            else:
                j_li = j_Li_equation(material, self.f_1.c_e, self.c_s_surf_c[i], self.alpha, self.f_1.phi_s, 
                    self.f_1.phi_e, self.F, self.R, self.f_1.temp, -self.i_app)
            F_j_Li.append(
                self.f_1[j_li_index] * self.test[j_li_index] * d.x_c - j_li * self.test[j_li_index] * d.x_c
            )

        # SEI Model
        self.F_sei = []
        if self.model_options.solve_SEI and self.SEI_model_a:
                self.F_sei.append(self.SEI_model_a.equations(self.f_0, self.f_1, self.test, d.x_a, self.F, self.R, self.DT))
        
        if self.model_options.solve_SEI and self.SEI_model_c:
            self.F_sei.append(self.SEI_model_c.equations(self.f_0, self.f_1, self.test, d.x_c, self.F, self.R, self.DT))

        # phi_e
        F_phi_e_a = phi_e_equation(phi_e=self.f_1.phi_e, test=self.test.phi_e, dx=d.x_a, c_e=self.f_1.c_e, j_Li=self.j_Li_a_term.total, kappa=self.anode.kappa, kappa_D=self.anode.kappa_D, domain_grad=self.anode.grad, L=self.anode.L)
        F_phi_e_s = phi_e_equation(phi_e=self.f_1.phi_e, test=self.test.phi_e, dx=d.x_s, c_e=self.f_1.c_e, j_Li=None, kappa=self.separator.kappa, kappa_D=self.separator.kappa_D, domain_grad=self.separator.grad, L=self.separator.L)
        F_phi_e_c = phi_e_equation(phi_e=self.f_1.phi_e, test=self.test.phi_e, dx=d.x_c, c_e=self.f_1.c_e, j_Li=self.j_Li_c_term.total, kappa=self.cathode.kappa, kappa_D=self.cathode.kappa_D, domain_grad=self.cathode.grad, L=self.cathode.L)
        
        self.F_phi_e = [ F_phi_e_a  + F_phi_e_s + F_phi_e_c ]
        
        # phi_s
        if 'ncc' in self.cell.structure:
<<<<<<< HEAD
            sigma_ratio_a = self.anode.sigma/self.negativeCC.sigma
            F_phi_s_a = phi_s_equation(phi_s=self.f_1.phi_s, test=self.test.phi_s, dx=d.x_a, j_Li=self.j_Li_a_term.int, sigma=self.anode.sigma, domain_grad=self.anode.grad, L=self.anode.L, lagrange_multiplier=self.f_1.lm_phi_s, dS=d.S_a_ncc, phi_s_test=self.test.phi_s)
=======
            sigma_ratio_a = assemble(self.anode.sigma*d.x_a)/assemble(1*d.x_a)/self.negativeCC.sigma
            F_phi_s_a = phi_s_equation(phi_s=self.f_1.phi_s, test=self.test.phi_s, dx=d.x_a, j_Li=self.j_Li_e_a, sigma=self.anode.sigma, domain_grad=self.anode.grad, L=self.anode.L, lagrange_multiplier=self.f_1.lm_phi_s, dS=d.S_a_ncc, phi_s_test=self.test.phi_s)
>>>>>>> 01d1f567
            F_phi_s_ncc = phi_s_equation(phi_s=self.f_1.phi_s_cc, test=self.test.phi_s_cc, dx=d.x_ncc, j_Li=None, sigma=self.negativeCC.sigma, domain_grad=self.negativeCC.grad, L=self.negativeCC.L, lagrange_multiplier=self.f_1.lm_phi_s, dS=d.S_ncc_a, phi_s_cc_test=self.test.phi_s_cc, scale_factor=sigma_ratio_a) 
        else:
            F_phi_s_a = phi_s_equation(phi_s=self.f_1.phi_s, test=self.test.phi_s, dx=d.x_a, j_Li=self.j_Li_a_term.int, sigma=self.anode.sigma, domain_grad=self.anode.grad, L=self.anode.L)
            F_phi_s_ncc = 0
        
        if 'pcc' in self.cell.structure:
<<<<<<< HEAD
            sigma_ratio_c = self.cathode.sigma/self.positiveCC.sigma 
            F_phi_s_c = phi_s_equation(phi_s=self.f_1.phi_s, test=self.test.phi_s, dx=d.x_c, j_Li=self.j_Li_c_term.int, sigma=self.cathode.sigma, domain_grad=self.cathode.grad, L=self.cathode.L, lagrange_multiplier=self.f_1.lm_phi_s, dS=d.S_c_pcc, phi_s_test=self.test.phi_s)
=======
            sigma_ratio_c = assemble(self.cathode.sigma*d.x_c)/assemble(1*d.x_c)/self.positiveCC.sigma 
            F_phi_s_c = phi_s_equation(phi_s=self.f_1.phi_s, test=self.test.phi_s, dx=d.x_c, j_Li=self.j_Li_e_c, sigma=self.cathode.sigma, domain_grad=self.cathode.grad, L=self.cathode.L, lagrange_multiplier=self.f_1.lm_phi_s, dS=d.S_c_pcc, phi_s_test=self.test.phi_s)
>>>>>>> 01d1f567
            F_phi_s_pcc = phi_s_equation(phi_s=self.f_1.phi_s_cc, test=self.test.phi_s_cc, dx=d.x_pcc, j_Li=None, sigma=self.positiveCC.sigma, domain_grad=self.positiveCC.grad, L=self.positiveCC.L, lagrange_multiplier=self.f_1.lm_phi_s, dS=d.S_pcc_c, phi_s_cc_test=self.test.phi_s_cc, scale_factor=sigma_ratio_c) 
            F_phi_bc_p = phi_s_bc(I_app = self.f_1.lm_app, test=self.test.phi_s_cc, ds = d.s_c, scale_factor=sigma_ratio_c)
            bc_index = 1
        elif 'c' in self.cell.structure:
            F_phi_s_c = phi_s_equation(phi_s=self.f_1.phi_s, test=self.test.phi_s, dx=d.x_c, j_Li=self.j_Li_c_term.int, sigma=self.cathode.sigma, domain_grad=self.cathode.grad, L=self.cathode.L)
            F_phi_bc_p = phi_s_bc(I_app = self.f_1.lm_app, test=self.test.phi_s, ds = d.s_c)
            bc_index = 0
            F_phi_s_pcc = 0
        else:
            F_phi_s_c = 0
            F_phi_s_pcc = 0
            F_phi_bc_p = phi_s_bc(I_app = self.f_1.lm_app, test=self.test.phi_s_cc, ds = d.s_c, scale_factor=1)
            bc_index = 1

        if 'ncc' in self.cell.structure or 'pcc' in self.cell.structure:
            F_phi_s_lm = phi_s_continuity(self.f_1.phi_s, self.f_1.phi_s_cc, self.test.lm_phi_s, dS_el=d.S_a_ncc, dS_cc=d.S_ncc_a) + phi_s_continuity(self.f_1.phi_s, self.f_1.phi_s_cc, self.test.lm_phi_s, dS_el=d.S_c_pcc, dS_cc=d.S_pcc_c)
            self.F_phi_s = [F_phi_s_a + F_phi_s_c, F_phi_s_ncc + F_phi_s_pcc, F_phi_s_lm]
        else:
            self.F_phi_s = [F_phi_s_a + F_phi_s_c] 
        self.F_phi_s[bc_index] += -F_phi_bc_p

        # T

        if self.model_options.solve_thermal:
            q_ncc = q_equation(self.negativeCC, self.f_1, None, self.test.temp, d.x_ncc, None)
            q_a = q_equation(self.anode, self.f_1, self.c_s_surf_a, self.test.temp, d.x_a, self.i_app)
            q_s = q_equation(self.separator, self.f_1, None, self.test.temp, d.x_s, None)
            q_c = q_equation(self.cathode, self.f_1, self.c_s_surf_c, self.test.temp, d.x_c, -self.i_app)
            q_pcc = q_equation(self.positiveCC, self.f_1, None, self.test.temp, d.x_pcc, None)

            F_T_ncc = T_equation(T_0=self.f_0.temp, T=self.f_1.temp, test=self.test.temp, dx=d.x_ncc, DT=self.DT, rho=self.negativeCC.rho,
                                 c_p=self.negativeCC.c_p, k_t=self.negativeCC.k_t, q=q_ncc, grad=self.negativeCC.grad, L=self.negativeCC.L, alpha=1e-3)
            F_T_a = T_equation(T_0=self.f_0.temp, T=self.f_1.temp, test=self.test.temp, dx=d.x_a, DT=self.DT,
                               rho=self.anode.rho, c_p=self.anode.c_p, k_t=self.anode.k_t, q=q_a, grad=self.anode.grad, L=self.anode.L)
            F_T_s = T_equation(T_0=self.f_0.temp, T=self.f_1.temp, test=self.test.temp, dx=d.x_s, DT=self.DT, rho=self.separator.rho,
                               c_p=self.separator.c_p, k_t=self.separator.k_t, q=q_s, grad=self.separator.grad, L=self.separator.L)
            F_T_c = T_equation(T_0=self.f_0.temp, T=self.f_1.temp, test=self.test.temp, dx=d.x_c, DT=self.DT, rho=self.cathode.rho,
                               c_p=self.cathode.c_p, k_t=self.cathode.k_t, q=q_c, grad=self.cathode.grad, L=self.cathode.L)
            F_T_pcc = T_equation(T_0=self.f_0.temp, T=self.f_1.temp, test=self.test.temp, dx=d.x_pcc, DT=self.DT, rho=self.positiveCC.rho,
                                 c_p=self.positiveCC.c_p, k_t=self.positiveCC.k_t, q=q_pcc, grad=self.positiveCC.grad, L=self.positiveCC.L, alpha=1e-3)

            F_T_boundary = self.h_t * (self.f_1.temp - self.T_ext) * self.test.temp * d.s

            self.F_T = [F_T_ncc+F_T_a +
                        F_T_s +
                        F_T_c + F_T_pcc +
                        F_T_boundary]
        else:
            self.F_T = [(self.f_1.temp - self.T_ini) * self.test.temp * d.x]

        F_var_implicit = self.F_c_e \
            + self.F_phi_e \
            + self.F_phi_s + self.F_lm_app\
            + F_j_Li \
            + self.F_sei \
            + F_c_s \
            + self.F_T \
            + self.F_mechanics

        J_var_implicit = block_derivative(F_var_implicit, self.u_2, self.du)
        self.F_var_implicit = BlockForm(F_var_implicit)
        self.J_var_implicit = BlockForm(J_var_implicit)

        self.problem_implicit = BlockNonlinearProblem(self.F_var_implicit,  self.u_2, self.bc, self.J_var_implicit)
        self.solver_implicit = BlockPETScSNESSolver(self.problem_implicit)
        self.set_use_options(self.solver_implicit, use_options=self.use_options)

    def build_wf_explicit_coupling_problem(self):

        d = self.mesher.get_measures()
        # j_Li
        F_j_Li = []
        for i, material in enumerate(self.anode.active_material):
            j_li_index = self.f_1._fields.index('j_Li_a0')
            j_li = j_Li_equation(material, self.f_1.c_e, self.c_s_surf_1_anode[i], self.alpha, self.f_1.phi_s,
                                 self.f_1.phi_e, self.F, self.R, self.f_1.temp, self.i_app)

            F_j_Li.append(
                self.f_1[j_li_index+i] * self.test[j_li_index+i] * d.x_a - j_li * self.test[j_li_index+i] * d.x_a
            )

        for i, material in enumerate(self.cathode.active_material):
            j_li_index = self.f_1._fields.index('j_Li_c0')
            j_li = j_Li_equation(material, self.f_1.c_e, self.c_s_surf_1_cathode[i], self.alpha, self.f_1.phi_s,
                                 self.f_1.phi_e, self.F, self.R, self.f_1.temp, -self.i_app)

            F_j_Li.append(
                self.f_1[j_li_index+i] * self.test[j_li_index+i] * d.x_c - j_li * self.test[j_li_index+i] * d.x_c
            )


        F_var_explicit = self.F_c_e \
            + self.F_phi_e \
            + self.F_phi_s + self.F_lm_app \
            + F_j_Li \
            + self.F_T \
            + self.F_mechanics

        J_var_explicit = block_derivative(F_var_explicit, self.u_2, self.du)
        self.F_var_explicit = BlockForm(F_var_explicit)
        self.J_var_explicit = BlockForm(J_var_explicit)

        self.problem_explicit = BlockNonlinearProblem(
            self.F_var_explicit,  self.u_2, self.bc, self.J_var_explicit)
        self.solver_explicit = BlockPETScSNESSolver(self.problem_explicit)
        if self.use_options:
            self.solver_explicit.set_from_options()
        else:
            self.solver_explicit.parameters.update(
                self.snes_solver_parameters["snes_solver"])

        self.anode_particle_model.setup()
        self.cathode_particle_model.setup()

    def explicit_processing(self):
        timer = Timer('Explicit Processing')
        try:
            if self.model_options.solve_LAM:
                for LAM_model in [self.LAM_model_a, self.LAM_model_c]:
                    if LAM_model:
                        LAM_model.update_eps_s(self)           
        except Exception as e:
            timer.stop()
            return e
        timer.stop()
        return 0

    def calculate_total_lithium(self):
        internal_li = 0
        d = self.mesher.get_measures()
        if self.c_s_implicit_coupling:
            if self.anode.L:
                internal_li += self.anode.L * \
                    self.SGM.Li_amount(self.f_1, 'anode',
                                       self.anode.active_material, d.x_a)
            if self.cathode.L:
                internal_li += self.cathode.L * \
                    self.SGM.Li_amount(self.f_1, 'cathode',
                                       self.cathode.active_material, d.x_c)
        else:
            if self.anode.L:
                internal_li += self.anode.L * self.anode_particle_model.Li_amount()
            if self.cathode.L:
                internal_li += self.cathode.L * self.cathode_particle_model.Li_amount()
        disolved_li = 0
        if self.anode.L:
            disolved_li += self.anode.eps_e * self.anode.L * assemble(self.f_1.c_e*d.x_a)
        if self.separator.L:
            disolved_li += self.separator.eps_e * self.separator.L * assemble(self.f_1.c_e*d.x_s)
        if self.cathode.L:
            disolved_li += self.cathode.eps_e * self.cathode.L * assemble(self.f_1.c_e*d.x_c)
        total_li = (internal_li+disolved_li)*self.area
        return total_li

    def calc_SOC(self):
        if not self.c_s_implicit_coupling:
            c_s_surf_a = self.c_s_surf_1_anode
            c_s_surf_c = self.c_s_surf_1_cathode
        else:
            c_s_surf_a = self.SGM.c_s_surf(self.f_1, 'anode')
            c_s_surf_c = self.SGM.c_s_surf(self.f_1, 'cathode')
        self.x_a = [0 for x in self.anode.active_material]
        self.x_c = [0 for x in self.cathode.active_material]
        for i, material in enumerate(self.anode.active_material):
            self.x_a[i] = c_s_surf_a[i]/material.c_s_max
        for i, material in enumerate(self.cathode.active_material):
            self.x_c[i] = c_s_surf_c[i]/material.c_s_max

    def calc_SEI_average_variables(self):
        if not self.model_options.solve_SEI:
            return
        for electrode in ['anode','cathode']:
            if electrode == 'anode':
                if not self.SEI_model_a:
                    continue
                domain = 'a'
                dx = self.mesher.dx_a
                materials = self.anode.active_material
                volume = self.mesher.volumes.x_a
            else:
                if not self.SEI_model_c:
                    continue
                domain = 'c'
                dx = self.mesher.dx_c
                materials = self.cathode.active_material
                volume = self.mesher.volumes.x_c

            # Q_sei
            for k, am in enumerate(materials):
                j_instant_sei = assemble(-(self.f_1._asdict()[f'j_sei_{domain}{k}']+self.f_0._asdict()[f'j_sei_{domain}{k}'])*am.a_s*dx)*am.electrode.L
                Q_sei_instant =  self.get_timestep() * 0.5 * j_instant_sei * self.cell.area /3600
                self.SEI_avg_vars['Q_sei_instant'][electrode][k] = Q_sei_instant
                self.SEI_avg_vars['Q_sei'][electrode][k] += Q_sei_instant

            # L_sei
                L_sei = assemble(self.f_1._asdict()[f'delta_sei_{domain}{k}']*dx)/volume
                self.SEI_avg_vars['L_sei'][electrode][k] = L_sei

    def get_voltage(self, x=None):
        if x is None:
            x = self.f_1
        if 'pcc' in self.cell.structure or not 'c' in self.cell.structure:
            phi_s = x.phi_s_cc
        else:
            phi_s = x.phi_s
        return assemble(phi_s * self.mesher.ds_c)/self.mesher.volumes.s_c

    def get_temperature(self, x=None):
        if x is None:
            x=self.f_1
        return x.temp.vector().max() 

    def get_time_filter_error(self):
        timer=Timer('TF Error')
        error = []
        for index in range(len(self.u_2.block_split())):
            try:
                self.u_post_filter[index].assign(
                    self.nu/2*(2/(1+self.tau)*self.u_2[index]-2*self.u_1[index]+2*self.tau/(1+self.tau)*self.u_0[index]))
                # error.append(assemble(self.u_post_filter[index]**2*dx)**0.5)
                if not self.c_s_implicit_coupling:
                    error.append(self.anode_particle_model.get_time_filter_error(self.nu, self.tau))
                    error.append(self.cathode_particle_model.get_time_filter_error(self.nu, self.tau))
            except Exception as e:
                timer.stop()
                raise e
        error.append(self.u_post_filter.block_vector().norm('linf'))
        timer.stop()
        return error

    def get_current(self, x=None):
        if x is None:
            x = self.f_1
        return assemble(x.lm_app * self.mesher.ds_c)/self.mesher.volumes.s_c * self.area

    def get_capacity(self):
        if 'Q_out' not in self.__dict__:
            self.Q_out = 0
        self.Q_out -= self.get_current() * self.get_timestep() / 3600
        return self.Q_out

    def get_Q_sei(self, electrode, index):
        return self.SEI_avg_vars['Q_sei'][electrode][index]

    def get_L_sei(self, electrode, index):
        return self.SEI_avg_vars['L_sei'][electrode][index]

    def get_stoichiometry(self):
        self.calc_SOC()
        X_c = [max(project(x, self.V).vector()[self.P1_map.domain_dof_map['cathode']]) for x in self.x_c]
        X_a = [max(project(x, self.V).vector()[self.P1_map.domain_dof_map['anode']]) for x in self.x_a]
        return [X_a, X_c]

    def get_hydrostatic_stress(self, electrode, index = None):
        if electrode == 'anode':
            sigma_h = self.LAM_model_a.sigma_h
            dx = self.mesher.dx_a
        elif electrode == 'cathode':
            sigma_h = self.LAM_model_c.sigma_h
            dx = self.mesher.dx_c
        else:
            raise ValueError(f"Unrecognized electrode '{electrode}'. Available options: 'anode' or 'cathode'")
        if index is None:
            index = range(len(sigma_h))
        elif isinstance(index, int):
            index = [index]
        V_electrode = assemble(1*dx)
        return [assemble(sigma_h_am*dx)/V_electrode for i, sigma_h_am in enumerate(sigma_h) if i in index]

    def get_eps_s_avg(self, electrode, index = None):
        if electrode == 'anode':
            materials = self.anode.active_material
            dx = self.mesher.dx_a
        elif electrode == 'cathode':
            materials = self.cathode.active_material
            dx = self.mesher.dx_c
        else:
            raise ValueError(f"Unrecognized electrode '{electrode}'. Available options: 'anode' or 'cathode'")
        if index is None:
            index = range(len(materials))
        elif isinstance(index, int):
            index = [index]
        V_electrode = assemble(1*dx)
        return [100*assemble(am.eps_s*dx)/V_electrode for i, am in enumerate(materials) if i in index]

    def get_eps_s_approx_a(self):
        return 100 - assemble(self.anode.active_material[0].eps_s*self.mesher.dx_a)/self.cell.negative_electrode.active_materials[0].volumeFraction * 100

    def get_eps_s_approx_c(self):
        return 100 - assemble(self.cathode.active_material[0].eps_s*self.mesher.dx_c)/self.cell.positive_electrode.active_materials[0].volumeFraction * 100

    def get_soc_c(self):
        if self.c_s_implicit_coupling:
            x_c = []
            leg_int = self.SGM._leg_volume_integral()
            for k, material in enumerate(self.cathode.active_material):
                x_c.append(0)
                c_s_index = self.f_1._fields.index('c_s_0_{}{}'.format('c', k))
                for i in range(self.SGM.order):
                    if i==0:
<<<<<<< HEAD
                        c = assemble((self.f_1[c_s_index]-sum([self.f_1[ind] for ind in range(1,self.SGM.order)]))*self.mesher.dx_c)*leg_int[i]/self.mesher.volumes.x_c
=======
                        c = assemble((self.f_1[c_s_index]-sum([self.f_1[c_s_index+ind] for ind in range(1,self.SGM.order)]))*self.mesher.dx_c)*leg_int[i]
>>>>>>> 01d1f567
                    else:
                        c = assemble(self.f_1[c_s_index+i]*self.mesher.dx_c)*leg_int[i]/self.mesher.volumes.x_c
                    x_c[k]+=c
                x_c[k]*=3/material.c_s_max
            return x_c

    def set_voltage(self, v=None):

        self.beta.assign(1)

        if v == None:
            self.v_app.assign(self.get_voltage(self.f_0))
        else:
            self.v_app.assign(v)

    def set_current(self, i=None):
        """
        Set current in Amperes (A)

        Parameters
        ----------
        i : float, optional
            Current in Amperes (A), by default None
        """

        self.beta.assign(0)

        if i == None:
            self.i_app.assign(self.get_current(self.f_0)/self.Q)
        else:
           self.i_app.assign(i/self.Q)

    def exit(self, errorcode):
        self.fom2rom['results']['time']    = self.WH.get_global_variable('time').copy()
        self.fom2rom['results']['voltage'] = self.WH.get_global_variable('voltage').copy()
        self.WH.write_globals(self.model_options.clean_on_exit)
        if self.c_s_implicit_coupling:
            for i, _ in enumerate(self.c_s_surf_1_anode):
                assign(self.c_s_surf_1_anode[i], project(self.SGM.c_s_surf(self.f_1, 'anode')[i]))
            for i, _ in enumerate(self.c_s_surf_1_cathode):
                assign(self.c_s_surf_1_cathode[i], project(self.SGM.c_s_surf(self.f_1, 'cathode')[i]))
        return errorcode


class StressProblem(Problem):

    def calculate_thickness_change(self):
        timer = Timer('Thickness Change')

        d = self.mesher.get_measures()

        # Thickness change due to thermal expansion
        if self.model_options.solve_thermal:
            F_dL_thermal = sum(
                [(self.f_1.temp * self.T_ini) * self.thermal_expansion_rate * L * dx for L, dx in [
                    (self.negativeCC.L, d.x_ncc),
                    (self.anode.L, d.x_a),
                    (self.separator.L, d.x_s),
                    (self.cathode.L, d.x_c),
                    (self.positiveCC.L, d.x_pcc)
                ] if L]
            )
            dL_th = assemble(F_dL_thermal)
        else:
            dL_th = 0

        # Thickness change due to lithium (de)intercalation
        self.strain = self.calc_strain()

        dL_int = assemble(self.strain*(self.anode.L or 0) *
                          d.x_a + self.strain*(self.cathode.L or 0)*d.x_c)

        timer.stop()

        return dL_th, dL_int

    def calc_strain(self):
        d = self.mesher.get_measures()

        if self.c_s_implicit_coupling:
            c_avg_anode = self.SGM.get_average_c_s(
                self.f_1, self.anode)
            c_avg_cathode = self.SGM.get_average_c_s(
                self.f_1, self.cathode)

            dV = 0
            for i, material in enumerate(self.anode.active_material):
                dV += material.eps_s * material.omega * \
                    (c_avg_anode[i] - material.c_s_ini)

            for i, material in enumerate(self.cathode.active_material):
                dV += material.eps_s * material.omega * \
                    (c_avg_cathode[i] - material.c_s_ini)

        else:
            c_avg_anode = [Function(self.V)
                           for material in self.anode.active_material]
            c_avg_cathode = [Function(self.V)
                             for material in self.cathode.active_material]

            c_s_avg_anode = self.anode_particle_model.get_average_c_s()
            c_s_avg_cathode = self.cathode_particle_model.get_average_c_s()

            dV = 0
            for i, material in enumerate(self.anode.active_material):
                c_avg_anode[i].vector()[self.anode_dofs] = c_s_avg_anode[:, i]
                dV += material.eps_s * material.omega * \
                    (c_avg_anode[i] - material.c_s_ini)

            for i, material in enumerate(self.cathode.active_material):
                c_avg_cathode[i].vector(
                )[self.cathode_dofs] = c_s_avg_cathode[:, i]
                dV += material.eps_s * material.omega * \
                    (c_avg_cathode[i] - material.c_s_ini)
        if assemble(dV*d.x_a + dV*d.x_c) == 0:
            dV += DOLFIN_EPS
        return dV 

    def calc_displacement(self):
        d = self.mesher.get_measures()
        dim = self.mesher.mesh.geometric_dimension()
        V = VectorFunctionSpace(self.mesher.mesh, 'CG', 2)
        W = BlockFunctionSpace([V], restrict=[self.mesher.electrodes])
        u = block_split(BlockTrialFunction(W))
        v = block_split(BlockTestFunction(W))
        a = [
            [inner(sym(grad(u[0])), sym(grad(v[0]))) * d.x_a +
             inner(sym(grad(u[0])), sym(grad(v[0]))) * d.x_c]
        ]
        A = block_assemble(a)
        L = [
            inner(self.strain * Identity(dim), sym(grad(v[0]))) * d.x_a + inner(
                self.strain * Identity(dim), sym(grad(v[0]))) * d.x_c,
        ]
        b = block_assemble(L)

        bc1 = DirichletBC(W.sub(0), Constant(
            [0 for i in range(dim)]), self.mesher.interfaces, 1)
        bc2 = DirichletBC(W.sub(0), Constant(
            [0 for i in range(dim)]), self.mesher.interfaces, 2)
        bcs = BlockDirichletBC([bc1, bc2])
        bcs.apply(A)
        bcs.apply(b)

        displacement = BlockFunction(W)
        block_solve(A, displacement.block_vector(), b)

        self.displacement = block_split(displacement)[0]

    def set_storage_order(self):
        super().set_storage_order()
        self.internal_storage_order.append(['displacement', 'vector'])
        self.post_processing_functions.append(self.calc_displacement)
        self.global_storage_order['thickness'] = {
            'fnc': self.calculate_thickness_change,
            'header': "Thickness change [m]"
        }

from cideMOD.models.nondimensional_model import NondimensionalModel


class NDProblem(Problem):
    def __init__(self, cell:CellParser, model_options:ModelOptions, save_path=None):
        super().__init__(cell, model_options, save_path)
        self.nd_model = NondimensionalModel(self.cell, model_options)
        self.thermal_boundary_conditions = {surface:dict(h_t=None,T_ref=None,ds=None) for surface in ['negativePlug', 'positivePlug', 'Y_m', 'general']}

    def add_thermal_boundary_condition(self, surface, h_t, T_ref = None):
        assert surface in self.thermal_boundary_conditions, f"Unrecognized surface '{surface}'. Available options: '" + "' '".join(self.thermal_boundary_conditions.keys()) + "'"
        self.thermal_boundary_conditions[surface] = {'h_t': h_t, 'T_ref': T_ref, 'ds':None}

    def _setup_thermal_boundary_conditions(self):
        for surface, bc_dic in self.thermal_boundary_conditions.items():
            if bc_dic['h_t'] is None:
                bc_dic['h_t'] = self.h_t
            if bc_dic['T_ref'] is None:
                bc_dic['T_ref'] = self.T_ext
            if surface in self.mesher.field_data:
                bc_dic['ds'] = self.mesher.ds(self.mesher.field_data[surface])
            elif surface == 'general':
                bc_dic['ds'] = self.mesher.ds(0)
            else:
                raise RuntimeError(f"Unable to find the right dolfin.Measure of '{surface}'")
    
    def _build_nonlinear_properties(self):
        dim_f_1 = self.nd_model.dimensional_variables(self.f_1)
        self.dim_variables = self.FE._make(dim_f_1)
        self.D_e = constant_expression(self.cell.electrolyte.diffusionConstant, **{**self.dim_variables._asdict(), 'T_0':self.T_ini, 't_p':self.t_p})
        self.kappa = constant_expression(self.cell.electrolyte.ionicConductivity, **{**self.dim_variables._asdict(), 'T_0':self.T_ini, 't_p':self.t_p})
        self.activity = constant_expression(self.cell.electrolyte.activityDependence, **{**self.dim_variables._asdict(), 'T_0':self.T_ini, 't_p':self.t_p})

    def set_new_state(self, time, new_state):
        self.time = time
        assert all(k in new_state.keys() for k in ['ce', 'phie', 'phis', 'jLi', 'cs'])
        if self.model_options.solve_thermal:
            assert('T' in new_state.keys())
        if self.model_options.solve_SEI:
            assert all(k in new_state.keys() for k in ['cSEI', 'deltaSEI', 'jSEI'])
        _print('\r - Initializing state ... ', end='\r')
      
        varnames = {'ce':'c_e', 'phie':'phi_e', 'phis':'phi_s', 'jLi':'j_Li', 'cs': 'cs'}
        if self.model_options.solve_thermal:
            varnames['T'] = 'temp'
        if self.model_options.solve_SEI:
            varnames = {**varnames,
                'cSEI':{'anode':'c_EC_a0', 'cathode':'c_EC_c0'},
                'deltaSEI':{'anode':'delta_sei_a0', 'cathode':'delta_sei_c0'},
                'jSEI':'j_sei'
            }
        adim_state = dict()
        for key,item in new_state.items():
            if isinstance(varnames[key],str):
                adim_state[varnames[key]]=item
            else:
                for subdomain, varname in varnames[key].items():
                    adim_state[varname]=item #.copy()
        adim_state = self.nd_model.scale_variables(adim_state)

        ######################## ce ########################
        assign(self.f_0.c_e, self.P1_map.generate_function({'anode':adim_state['c_e'],'separator':adim_state['c_e'],'cathode':adim_state['c_e']}))

        ######################## phie ########################
        assign(self.f_0.phi_e, self.P1_map.generate_function({'anode':adim_state['phi_e'],'separator':adim_state['phi_e'],'cathode':adim_state['phi_e']}))

        ######################## phis ########################
        assign(self.f_0.phi_s, self.P1_map.generate_function({'anode':adim_state['phi_s'],'cathode':adim_state['phi_s']}))
        if self.fom2rom['areCC']:
            assign(self.f_0.phi_s_cc, self.P1_map.generate_function({'negativeCC':adim_state['phi_s'],'positiveCC':adim_state['phi_s']}))

        ######################## jLi ########################
        a_s_a = self.anode.active_material[0].a_s*self.F
        a_s_c = self.cathode.active_material[0].a_s*self.F
        assign(self.f_0.j_Li_a0, self.P1_map.generate_function({'anode':a_s_a*adim_state['j_Li']}))
        assign(self.f_0.j_Li_c0, self.P1_map.generate_function({'cathode':a_s_c*adim_state['j_Li']}))
        # TODO: write in a generalized way for more than one material

        ######################## cs ########################
        fields = self.f_0._fields

        # Get the number of mesh dofs
        ndofs = self.f_0[fields.index("c_s_0_a0")].vector()[:].shape[0]

        # Add values of the first coefficients to the cs_surf calculation
        cs_0 = new_state['cs'][:ndofs]
        adim_cs_a = self.nd_model.scale_variables({'c_s_0_a0':cs_0})['c_s_0_a0']
        adim_cs_c = self.nd_model.scale_variables({'c_s_0_c0':cs_0})['c_s_0_c0']
        # Loop through SGM order
        for j in range(1, self.SGM.order):

            idx_a = fields.index(f"c_s_{j}_a0")
            idx_c = fields.index(f"c_s_{j}_c0")

            cs_jth = new_state['cs'][j*ndofs:(j+1)*ndofs]
            adim_cs = self.nd_model.scale_variables({f"c_s_{j}_a0":cs_jth, f"c_s_{j}_c0":cs_jth})
            # Save current coefficients in their corresponding variables
            assign(self.f_0[idx_a], self.P1_map.generate_function({'anode':adim_cs[f"c_s_{j}_a0"]}))
            assign(self.f_0[idx_c], self.P1_map.generate_function({'cathode':adim_cs[f"c_s_{j}_c0"]}))

            # Add to the cs_surf variable
            adim_cs_a += adim_cs[f"c_s_{j}_a0"]
            adim_cs_c += adim_cs[f"c_s_{j}_c0"]

        # cs_surf initialization
        assign(self.f_0[fields.index("c_s_0_a0")], self.P1_map.generate_function({'anode':adim_cs_a}))
        assign(self.f_0[fields.index("c_s_0_c0")], self.P1_map.generate_function({'cathode':adim_cs_c}))

        ######################### T #########################
        if self.model_options.solve_thermal:
            if self.fom2rom['areCC']:
                assign(self.f_0.temp, self.P1_map.generate_function({'negativeCC': adim_state['temp'],
                        'anode': adim_state['temp'], 'separator': adim_state['temp'], 'cathode': adim_state['temp'],
                        'positiveCC': adim_state['temp']}))
            else:
                assign(self.f_0.temp, self.P1_map.generate_function({'anode': adim_state['temp'],
                        'separator': adim_state['temp'], 'cathode': adim_state['temp']}))

        ####################### j_sei #######################
        if self.model_options.solve_SEI:
            if self.SEI_model_a:
                assign(self.f_0.j_sei_a0, self.P1_map.generate_function({'anode':a_s_a*adim_state['j_sei']}))
            if self.SEI_model_c:
                assign(self.f_0.j_sei_c0, self.P1_map.generate_function({'cathode':a_s_c*adim_state['j_sei']}))

        ##################### delta_sei #####################
        if self.model_options.solve_SEI:
            if self.SEI_model_a:
                assign(self.f_0.delta_sei_a0, self.P1_map.generate_function({'anode':adim_state['delta_sei_a0']}))
            if self.SEI_model_c:
                assign(self.f_0.delta_sei_c0, self.P1_map.generate_function({'cathode':adim_state['delta_sei_c0']}))

        ####################### c_EC ########################
        if self.model_options.solve_SEI:
            # Loop over SEI models
            for SEI_model in [self.SEI_model_a, self.SEI_model_c]:
                if not SEI_model:
                    continue
                # Loop in number of materials
                for i in range(1):
                    # Loop through SGM order
                    for j in range(SEI_model.SLagM.order):
                        c_EC_index = fields.index(f"c_EC_{j}_{SEI_model.domain}{i}")
                        assign(self.f_0[c_EC_index], self.P1_map.generate_function({SEI_model.tag:adim_state[f"c_EC_{SEI_model.domain}{i}"][j*ndofs:(j+1)*ndofs]}))

        block_assign(self.u_2, self.u_1)
        block_assign(self.u_0, self.u_1)
        
        # Save mesh information to avoid obtain it again
        mesh_  = self.fom2rom['mesh'].copy()
        areCC_ = self.fom2rom['areCC']

        self._init_rom_dict()

        # Save older mesh information
        self.fom2rom['mesh'] = mesh_
        self.fom2rom['areCC'] = areCC_

        _print(' - Initializing state - Done ')

    def _build_extra_models(self):
        #Extra models
<<<<<<< HEAD
        self.SEI_model_a = self.nd_model.SEI(self.nd_model, 'anode')
        self.SEI_model_c = self.nd_model.SEI(self.nd_model, 'cathode')
=======
        self.SEI_model = self.nd_model.SpectralLagrangeModel_EC()
        self.LAM_model_a = self.nd_model.LAM('anode')
        self.LAM_model_c = self.nd_model.LAM('cathode')
>>>>>>> 01d1f567
        self.mechanics = mechanical_model(self.cell)
        # if self.cell.electrolyte.type != 'liquid' and self.model_options.solve_mechanic:
        #     self.c_s_implicit_coupling = False

    def _setup_extra_models(self):
        # Thermal Model
        self._setup_thermal_boundary_conditions()
        # SEI Model
        self.SEI_model_a.setup(self)
        self.SEI_model_c.setup(self)

    def mesh(self, mesh_engine=GmshMesher, copy=False):
        if mesh_engine is None:
            mesh_engine = GmshMesher
        assert mesh_engine != DolfinMesher, "Dolfin mesher can't create a good mesh for a nondimensional problem"
        self.mesher = mesh_engine(options=self.model_options, cell=self.cell)
        self.mesher.build_mesh(scale = self.nd_model.L_0)
        if copy and self.save_path:
            mesh_save_path = os.path.join(self.save_path,'mesh')
            os.makedirs(mesh_save_path)
            with open(f'{mesh_save_path}/field_data.json','w') as fout:
                json.dump(self.mesher.field_data,fout,indent=4)
            XDMFFile(f"{mesh_save_path}/mesh.xdmf").write(self.mesher.mesh)
            XDMFFile(f"{mesh_save_path}/mesh_physical_region.xdmf").write(self.mesher.subdomains)
            XDMFFile(f"{mesh_save_path}/mesh_facet_region.xdmf").write(self.mesher.boundaries)

    def build_implicit_sgm(self):
        # Build SGM with Implicit Coupling
        if self.c_s_implicit_coupling:
            self.SGM = NondimensionalSpectralModel(self.model_options.particle_order)
        else:
            self.SGM = StrongCoupledPM()

    def initial_guess(self):
        
        # c_e initial
        c_e_ini_value = self.nd_model.scale_variables({'c_e':self.c_e_ini})['c_e']
        assign(self.f_0.c_e, self.P1_map.generate_function({'anode':c_e_ini_value, 'separator':c_e_ini_value, 'cathode':c_e_ini_value}))

        # c_s initial
        self.c_s_a_ini = [ self.nd_model.scale_variables({'c_s_a{}'.format(material.index): material.c_s_ini })['c_s_a{}'.format(material.index)] for material in self.anode.active_material]
        self.c_s_c_ini = [ self.nd_model.scale_variables({'c_s_c{}'.format(material.index): material.c_s_ini })['c_s_c{}'.format(material.index)] for material in self.cathode.active_material]

        # Init implicit SGM
        self.SGM.initial_guess(self.f_0, 'anode', self.c_s_a_ini)
        self.SGM.initial_guess(self.f_0, 'cathode', self.c_s_c_ini)

        # Init explicit SGM
        if not self.c_s_implicit_coupling:
            self.cathode_particle_model.initial_guess(self.c_s_c_ini)
            self.anode_particle_model.initial_guess(self.c_s_a_ini)
            self.update_c_s_surf()

        # phi_s initial
        # First OCV of each material is calculated according with their initial concentrations 
        U_a_ini = [material._U_check([material.c_s_ini/material.c_s_max]) for material in self.anode.active_material]
        U_c_ini = [material._U_check([material.c_s_ini/material.c_s_max]) for material in self.cathode.active_material]
        # Then the largest or lowest is selected to avoid overcharge/underdischarge
        if round(self.SOC_ini)==1:
            phi_s_a = max(U_a_ini)[0]
            phi_s_c = min(U_c_ini)[0]
        else:
            phi_s_a = min(U_a_ini)[0]
            phi_s_c = max(U_c_ini)[0]
        phi_s_a_el = self.nd_model.scale_variables({'phi_s': 0})['phi_s']
        phi_s_c_el = self.nd_model.scale_variables({'phi_s': phi_s_c-phi_s_a})['phi_s']
        # Finally the values are incorporated in the Function
        assign(self.f_0.phi_s, self.P1_map.generate_function({'anode':phi_s_a_el, 'cathode':phi_s_c_el}))

        if self.model_options.solve_SEI:
            if self.SEI_model_a:
                self.SEI_model_a.initial_guess(self.f_0)
            if self.SEI_model_c:
                self.SEI_model_c.initial_guess(self.f_0)

        if 'pcc' in self.cell.structure or 'ncc' in self.cell.structure:
            phi_s_a_cc = self.nd_model.scale_variables({'phi_s_cc': 0})['phi_s_cc']
            phi_s_c_cc = self.nd_model.scale_variables({'phi_s_cc': phi_s_c-phi_s_a})['phi_s_cc']
            # # Finally the values are incorporated as a dolfin Expression
            assign(self.f_0.phi_s_cc, self.P1_map.generate_function({'positiveCC':phi_s_c_cc, 'negativeCC': phi_s_a_cc}))
            
        # Initial temp
        temp_ini = self.nd_model.scale_variables( {'T': self.T_ini} )['T']
        assign(self.f_0.temp, interpolate(Constant(temp_ini), self.f_0.temp.function_space()))

    def build_coupled_variables(self):
        # Get some reference parameters
        phi_S, phi_L, phi_T = self.nd_model.solid_potential, self.nd_model.liquid_potential, self.nd_model.thermal_potential
        I_0, L_0, t_c = self.nd_model.I_0, self.nd_model.L_0, self.nd_model.t_c

        # build ^j_Li = L_0/I_0*j_Li*a_s
        self._J_Li = namedtuple('J_Li', ['total', 'int', 'LLI', 'SEI', 'C_dl', 'total_0'])
        for electrode in [self.anode, self.cathode]:
            j_Li = self._J_Li._make([list() for _ in range(len(self._J_Li._fields))])
            setattr(self, f'j_Li_{electrode.tag}', j_Li )
            for idx, am in enumerate(electrode.active_material):
                # Intercalation/Deintercalation
                j_Li.int.append( self.f_1._asdict()[f'j_Li_{electrode.tag}{idx}'] )
                # Solid Electrolyte Interphase
                j_Li.SEI.append( self.f_1._asdict()[f'j_sei_{electrode.tag}{idx}'] if self.model_options.solve_SEI and electrode.SEI else 0)
                # Double layer capacitance
                j_Li.C_dl.append(0)
                if electrode.C_dl:
                    j_Li.C_dl[idx] += electrode.C_dl*phi_T/t_c/I_0 * am.a_s*L_0 * \
                                      self.DT.dt(phi_S/phi_T*self.f_0.phi_s-phi_L/phi_T*self.f_0.phi_e, \
                                                 phi_S/phi_T*self.f_1.phi_s-phi_L/phi_T*self.f_1.phi_e)
                # Lost of Lithium Inventory
                j_Li.LLI.append( j_Li.SEI[idx] )
                # Total Li flux
                j_Li.total_0.append( j_Li.int[idx] + j_Li.LLI[idx] ) # To be used inside wf 0
                j_Li.total.append( j_Li.int[idx] + j_Li.LLI[idx] + j_Li.C_dl[idx])  
    
    def build_wf_0(self):
        # Notice that some of them could be list.
        d = self.mesher.get_measures()

        # build ^j_Li term = sum(^j_Li) # Notice that in the nondimensional model, f['j_Li'] = L_0/I_0*j_Li*a_s
        for electrode, j_Li in zip([self.anode,self.cathode], [self.j_Li_a, self.j_Li_c]):
            j_Li_term = [ sum(j_Li._asdict()[field]) for field in j_Li._fields ]
            setattr(self, f'j_Li_{electrode.tag}_term', self._J_Li._make(j_Li_term))
        
        # Variables to be saved in WH
        self.j_Li_a_total = self.j_Li_a_term.total
        self.j_Li_c_total = self.j_Li_c_term.total
        
        # c_e_0
        F_c_e_0 = [ (self.f_1.c_e - self.f_0.c_e) * self.test.c_e * d.x_a +
                    (self.f_1.c_e - self.f_0.c_e) * self.test.c_e * d.x_s +
                    (self.f_1.c_e - self.f_0.c_e) * self.test.c_e * d.x_c ]

        # c_s_0
        F_c_s_0_a = self.SGM.wf_0(self.f_0, self.f_1, self.test, 'anode', d.x_a)
        F_c_s_0_c = self.SGM.wf_0(self.f_0, self.f_1, self.test, 'cathode', d.x_c)

        F_c_s_0 = F_c_s_0_a + F_c_s_0_c

        # phi_e
        F_phi_e_a = self.nd_model.phi_e_equation(phi_e=self.f_1.phi_e, test=self.test.phi_e, dx=d.x_a, c_e=self.f_1.c_e, j_li=self.j_Li_a_term.total_0, T=self.f_1.temp, domain=self.anode)
        F_phi_e_s = self.nd_model.phi_e_equation(phi_e=self.f_1.phi_e, test=self.test.phi_e, dx=d.x_s, c_e=self.f_1.c_e, j_li=None, T=self.f_1.temp, domain=self.separator)
        F_phi_e_c = self.nd_model.phi_e_equation(phi_e=self.f_1.phi_e, test=self.test.phi_e, dx=d.x_c, c_e=self.f_1.c_e, j_li=self.j_Li_c_term.total_0, T=self.f_1.temp, domain=self.cathode)
        
        self.F_phi_e = [ F_phi_e_a + F_phi_e_s + F_phi_e_c ]

        # phi_s
        F_phi_s_el = 0
        F_phi_s_cc = 0
        if 'pcc' in self.cell.structure:
            F_phi_s_pcc = self.nd_model.phi_s_conductor_equation(domain=self.positiveCC, phi_s_cc=self.f_1.phi_s_cc, test=self.test.phi_s_cc, dx=d.x_pcc, lagrange_multiplier=self.f_1.lm_phi_s, dS=d.S_pcc_c)
            F_phi_s_c = self.nd_model.phi_s_electrode_equation(domain=self.cathode, phi_s=self.f_1.phi_s, test=self.test.phi_s, dx=d.x_c, j_li=self.j_Li_c_term.int, lagrange_multiplier=self.f_1.lm_phi_s, dS=d.S_c_pcc)
            F_phi_bc_p = self.nd_model.phi_s_bc(i_app = self.f_1.lm_app, test=self.test.phi_s_cc, ds = d.s_c, area_ratio=self.mesher.area_ratio_c, eq_scaling=1)
            F_phi_s_el += F_phi_s_c
            F_phi_s_cc += F_phi_s_pcc - F_phi_bc_p
        else:
            F_phi_s_c = self.nd_model.phi_s_electrode_equation(domain=self.cathode, phi_s=self.f_1.phi_s, test=self.test.phi_s, dx=d.x_c, j_li=self.j_Li_c_term.int)
            F_phi_bc_p = self.nd_model.phi_s_bc(i_app = self.f_1.lm_app, test=self.test.phi_s, ds = d.s_c, area_ratio=self.mesher.area_ratio_c, eq_scaling=self.nd_model.sigma_ref/self.cathode.sigma)
            F_phi_s_el += F_phi_s_c - F_phi_bc_p

        if 'ncc' in self.cell.structure:
            F_phi_s_a = self.nd_model.phi_s_electrode_equation(domain=self.anode, phi_s=self.f_1.phi_s, test=self.test.phi_s, dx=d.x_a, j_li=self.j_Li_a_term.int, lagrange_multiplier=self.f_1.lm_phi_s, dS=d.S_a_ncc)
            F_phi_s_ncc = self.nd_model.phi_s_conductor_equation(domain=self.negativeCC, phi_s_cc=self.f_1.phi_s_cc, test=self.test.phi_s_cc, dx=d.x_ncc, lagrange_multiplier=self.f_1.lm_phi_s, dS=d.S_ncc_a)
            F_phi_s_el += F_phi_s_a
            F_phi_s_cc += F_phi_s_ncc
        else:
            F_phi_s_a = self.nd_model.phi_s_electrode_equation(domain=self.anode, phi_s=self.f_1.phi_s, test=self.test.phi_s, dx=d.x_a, j_li=self.j_Li_a_term.int)
            F_phi_s_el += F_phi_s_a 

        if 'pcc' in self.cell.structure or 'ncc' in self.cell.structure:
            F_lm_phi_s = self.nd_model.phi_s_continuity(phi_s_electrode=self.f_1.phi_s, phi_s_cc=self.f_1.phi_s_cc, lm_test=self.test.lm_phi_s, dS_el=d.S_a_ncc, dS_cc=d.S_ncc_a) + \
                self.nd_model.phi_s_continuity(phi_s_electrode=self.f_1.phi_s, phi_s_cc=self.f_1.phi_s_cc, lm_test=self.test.lm_phi_s, dS_el=d.S_c_pcc, dS_cc=d.S_pcc_c) 
            self.F_phi_s = [ F_phi_s_el, F_phi_s_cc, F_lm_phi_s ]
        else:
            self.F_phi_s = [ F_phi_s_el ]

        # Build c_s surface for anode and cathode
        c_s_surf_a = self.c_s_a_ini
        c_s_surf_c = self.c_s_c_ini

        # j_Li
        F_j_Li = []

        # j_Li. Anode
        for i, material in enumerate(self.anode.active_material):
            j_li_index = self.f_1._fields.index(f'j_Li_a{i}')
            if self.model_options.solve_SEI and self.SEI_model_a:
                delta_index = self.f_1._fields.index(f'delta_sei_a{i}')
                j_li = self.nd_model.j_Li_equation(material=material, c_e=self.f_1.c_e, c_s_surf=c_s_surf_a[i],
                                    alpha=self.alpha, phi_s=self.f_1.phi_s, phi_e=self.f_1.phi_e, F=self.F, R=self.R, T=self.f_1.temp, current=self.i_app,
                                    J=self.j_Li_a.total_0[i], delta_sei=self.f_1[delta_index])
            else:
                j_li = self.nd_model.j_Li_equation(material=material, c_e=self.f_1.c_e, c_s_surf=c_s_surf_a[i], phi_s=self.f_1.phi_s, phi_e=self.f_1.phi_e, T=self.f_1.temp, current=self.i_app)

            F_j_Li.append(
                self.f_1[j_li_index] * self.test[j_li_index] * d.x_a - \
                j_li * self.test[j_li_index] * d.x_a
            )

        # j_Li. Cathode
        for i, material in enumerate(self.cathode.active_material):
            j_li_index = self.f_1._fields.index(f'j_Li_c{i}')
            if self.model_options.solve_SEI and self.SEI_model_c:
                delta_index = self.f_1._fields.index(f'delta_sei_c{i}')
                j_li = self.nd_model.j_Li_equation(material=material, c_e=self.f_1.c_e, c_s_surf=c_s_surf_c[i],
                                    alpha=self.alpha, phi_s=self.f_1.phi_s, phi_e=self.f_1.phi_e, F=self.F, R=self.R, T=self.f_1.temp, current=-self.i_app,
                                    J=self.j_Li_c.total_0[i], delta_sei=self.f_1[delta_index])
            else:
                j_li = self.nd_model.j_Li_equation(material=material, c_e=self.f_1.c_e, c_s_surf=c_s_surf_c[i], phi_s=self.f_1.phi_s, phi_e=self.f_1.phi_e, T=self.f_1.temp, current=-self.i_app)

            F_j_Li.append(
                self.f_1[j_li_index] * self.test[j_li_index] * d.x_c - \
                j_li * self.test[j_li_index] * d.x_c
            )

        # SEI Model
        F_sei_0 = []
        if self.model_options.solve_SEI and self.SEI_model_a:
            F_sei_0.extend(self.SEI_model_a.SEI_equations(self.f_0, self.f_1, self.test, d.x_a))
        
        if self.model_options.solve_SEI and self.SEI_model_c:
            F_sei_0.extend(self.SEI_model_c.SEI_equations(self.f_0, self.f_1, self.test, d.x_c))
        
        # T_0
        F_T_0 = [(self.f_1.temp - self.f_0.temp) * self.test.temp * d.x ]

        # Boundary Conditions
        if 'ncc' in self.cell.structure or 'pcc' in self.cell.structure:
            phi_s_bound_index = 3
            phi_s_bound_field = self.nd_model.phi_s_ref + self.nd_model.solid_potential*self.f_1.phi_s_cc
            bc_value = self.nd_model.scale_variables({'phi_s_cc': 0})['phi_s_cc']
        else:
            phi_s_bound_index = 2
            phi_s_bound_field = self.nd_model.phi_s_ref+ self.nd_model.solid_potential*self.f_1.phi_s
            bc_value = self.nd_model.scale_variables({'phi_s': 0})['phi_s']
        # - anode: Dirichlet
        self.bc = BlockDirichletBC([DirichletBC(self.W.sub(phi_s_bound_index), Constant(bc_value), self.mesher.boundaries, self.mesher.field_data['negativePlug'])])
        # - cathode: Newman or Dirichlet via Lagrange multiplier
        self.F_lm_app = [
            (1 - self.beta) * (self.f_1.lm_app - self.i_app) * self.test.lm_app * d.s_c +
            self.beta * (phi_s_bound_field - self.v_app) * self.test.lm_app * d.s_c
        ]
        
        F_var_0 = F_c_e_0 \
                + self.F_phi_e \
                + self.F_phi_s + self.F_lm_app \
                + F_j_Li  \
                + F_sei_0 \
                + F_c_s_0 \
                + F_T_0 

        J_var_0 = block_derivative(F_var_0, self.u_2, self.du)
        self.F_var_0 = BlockForm(F_var_0)
        self.J_var_0 = BlockForm(J_var_0)

    def implicit_sgm_wf(self):
        d = self.mesher.get_measures()
        F_c_s_a = self.SGM.wf_implicit_coupling(f_0=self.f_0, f_1=self.f_1, test=self.test, electrode='anode', dx=d.x_a, DT=self.DT, materials=self.anode.active_material, nd_model=self.nd_model)
        F_c_s_c = self.SGM.wf_implicit_coupling(f_0=self.f_0, f_1=self.f_1, test=self.test, electrode='cathode', dx=d.x_c, DT=self.DT, materials=self.cathode.active_material, nd_model=self.nd_model)
        F_c_s = F_c_s_a + F_c_s_c
        return F_c_s

    def build_wf_implicit_coupling_problem(self):

        d = self.mesher.get_measures()

        # c_e
        F_c_e_a = self.nd_model.c_e_equation(c_e_0=self.f_0.c_e,c_e=self.f_1.c_e, test=self.test.c_e, dx=d.x_a, DT=self.DT, j_li=self.j_Li_a_term.total, domain=self.anode)
        F_c_e_s = self.nd_model.c_e_equation(c_e_0=self.f_0.c_e,c_e=self.f_1.c_e, test=self.test.c_e, dx=d.x_s, DT=self.DT, j_li=None, domain=self.separator)
        F_c_e_c = self.nd_model.c_e_equation(c_e_0=self.f_0.c_e,c_e=self.f_1.c_e, test=self.test.c_e, dx=d.x_c, DT=self.DT, j_li=self.j_Li_c_term.total, domain=self.cathode)
        
        self.F_c_e = [ F_c_e_a + F_c_e_s + F_c_e_c ]

        # c_s
        F_c_s = self.implicit_sgm_wf()

        if self.SGM.c_s_surf(self.f_1, 'anode') and self.SGM.c_s_surf(self.f_1, 'cathode'):
            self.c_s_surf_a = self.SGM.c_s_surf(self.f_1, 'anode')
            self.c_s_surf_c = self.SGM.c_s_surf(self.f_1, 'cathode')
        else:
            self.c_s_surf_a = self.c_s_a_ini
            self.c_s_surf_c = self.c_s_c_ini

        # j_Li
        F_j_Li = []
        for i, material in enumerate(self.anode.active_material):
            j_li_index = self.f_1._fields.index(f'j_Li_a{i}')
            if self.model_options.solve_SEI and self.SEI_model_a:
                delta_index = self.f_1._fields.index(f'delta_sei_a{i}')
                j_li = self.nd_model.j_Li_equation(material=material, c_e=self.f_1.c_e, c_s_surf=self.c_s_surf_a[i],
                                    alpha=self.alpha, phi_s=self.f_1.phi_s, phi_e=self.f_1.phi_e, F=self.F, R=self.R, T=self.f_1.temp, current=self.i_app,
                                    J=self.j_Li_a.total[i], delta_sei=self.f_1[delta_index])
            else:
                j_li = self.nd_model.j_Li_equation(material=material, c_e=self.f_1.c_e, c_s_surf=self.c_s_surf_a[i], phi_s=self.f_1.phi_s, phi_e=self.f_1.phi_e, T=self.f_1.temp, current=self.i_app)

            F_j_Li.append(
                (self.f_1[j_li_index] - j_li) * self.test[j_li_index] * d.x_a
            )

        for i, material in enumerate(self.cathode.active_material):
            j_li_index = self.f_1._fields.index(f'j_Li_c{i}')
            if self.model_options.solve_SEI and self.SEI_model_a:
                delta_index = self.f_1._fields.index(f'delta_sei_a{i}')
                j_li = self.nd_model.j_Li_equation(material=material, c_e=self.f_1.c_e, c_s_surf=self.c_s_surf_c[i],
                                    alpha=self.alpha, phi_s=self.f_1.phi_s, phi_e=self.f_1.phi_e, F=self.F, R=self.R, T=self.f_1.temp, current=-self.i_app,
                                    J=self.j_Li_c.total[i], delta_sei=self.f_1[delta_index])
            else:
                j_li = self.nd_model.j_Li_equation(material = material, c_e=self.f_1.c_e, c_s_surf=self.c_s_surf_c[i], phi_s=self.f_1.phi_s, phi_e=self.f_1.phi_e, T=self.f_1.temp, current=-self.i_app)

            F_j_Li.append(
                ( self.f_1[j_li_index] - j_li ) * self.test[j_li_index] * d.x_c
            )

        # SEI Model
        self.F_sei = []
        if self.model_options.solve_SEI and self.SEI_model_a:
            self.F_sei.extend(self.SEI_model_a.SEI_equations(self.f_0, self.f_1, self.test, d.x_a, self.DT))

        if self.model_options.solve_SEI and self.SEI_model_c:
            self.F_sei.extend(self.SEI_model_c.SEI_equations(self.f_0, self.f_1, self.test, d.x_c, self.DT))

        # Thermal model
        if self.model_options.solve_thermal:
            F_T_ncc = self.nd_model.T_equation(self.negativeCC, self.DT, self.f_1.temp, self.f_0.temp, self.test.temp, self.f_1, None, self.i_app, d.x_ncc)
            F_T_a = self.nd_model.T_equation(self.anode, self.DT, self.f_1.temp, self.f_0.temp, self.test.temp, self.f_1, self.c_s_surf_a, self.i_app, d.x_a)
            F_T_s = self.nd_model.T_equation(self.separator, self.DT, self.f_1.temp, self.f_0.temp, self.test.temp, self.f_1, None, None, d.x_s)
            F_T_c = self.nd_model.T_equation(self.cathode, self.DT, self.f_1.temp, self.f_0.temp, self.test.temp, self.f_1, self.c_s_surf_c, -self.i_app, d.x_c)
            F_T_pcc = self.nd_model.T_equation(self.positiveCC, self.DT, self.f_1.temp, self.f_0.temp, self.test.temp, self.f_1, None, -self.i_app, d.x_pcc)
            F_T_bc = 0
            for surface, bc_dic in self.thermal_boundary_conditions.items():
                F_T_bc += self.nd_model.T_bc_equation(self.f_1.temp, bc_dic['T_ref'], bc_dic['h_t'], self.test.temp, bc_dic['ds'])
            self.F_T = [F_T_ncc + F_T_a + F_T_s + F_T_c + F_T_pcc + F_T_bc]
        else:
            self.F_T = [(self.f_1.temp - self.f_0.temp) * self.test.temp * d.x ]

        F_var_implicit = self.F_c_e \
                        + self.F_phi_e \
                        + self.F_phi_s + self.F_lm_app\
                        + F_j_Li \
                        + self.F_sei \
                        + F_c_s \
                        + self.F_T

        J_var_implicit = block_derivative(F_var_implicit, self.u_2, self.du)
        self.F_var_implicit = BlockForm(F_var_implicit)
        self.J_var_implicit = BlockForm(J_var_implicit)

        self.problem_implicit = BlockNonlinearProblem(self.F_var_implicit,  self.u_2, self.bc, self.J_var_implicit)
        self.solver_implicit = BlockPETScSNESSolver(self.problem_implicit)
        self.set_use_options(self.solver_implicit, use_options=self.use_options)

    def set_timestep(self, timestep):
        ts = timestep/self.nd_model.t_c
        self.DT.set_timestep(ts)

    def get_timestep(self):
        ts = self.DT.get_timestep()
        return ts*self.nd_model.t_c

    def get_voltage(self, x=None):
        if x is None:
            x = self.f_1
        if 'ncc' in self.cell.structure or 'pcc' in self.cell.structure:
            return self.nd_model.phi_s_ref + self.nd_model.solid_potential * assemble( x.phi_s_cc * self.mesher.ds_c) / self.mesher.volumes.s_c
        else:
            return self.nd_model.phi_s_ref + self.nd_model.solid_potential * assemble( x.phi_s * self.mesher.ds_c) / self.mesher.volumes.s_c

    def get_current(self, x=None):
        if x is None:
            x = self.f_1
        return assemble( x.lm_app * self.mesher.ds_c ) / self.mesher.volumes.s_c * self.Q

    def get_temperature(self, x=None):
        if x is None:
            x=self.f_1
        return self.nd_model.T_ref+ self.nd_model.thermal_gradient*x.temp.vector().max()

<<<<<<< HEAD
    def calc_SEI_average_variables(self):
        if not self.model_options.solve_SEI:
            return
        L_0 = self.nd_model.L_0
        mesh_scaling = L_0 ** self.mesher.dimension
        for electrode in ['anode','cathode']:
            if electrode == 'anode':
                if not self.SEI_model_a:
                    continue
                domain = 'a'
                dx = self.mesher.dx_a
                materials = self.anode.active_material
                volume = self.mesher.volumes.x_a
            else:
                if not self.SEI_model_c:
                    continue
                domain = 'c'
                dx = self.mesher.dx_c
                materials = self.cathode.active_material
                volume = self.mesher.volumes.x_c

            # Q_sei
            for k, am in enumerate(materials):
                j_instant_sei = assemble(-(self.f_1._asdict()[f'j_sei_{domain}{k}']+self.f_0._asdict()[f'j_sei_{domain}{k}'])*dx)*self.nd_model.I_0/(am.a_s*L_0) * mesh_scaling
                Q_sei_instant =  self.get_timestep() * 0.5 * j_instant_sei / 3600
                self.SEI_avg_vars['Q_sei_instant'][electrode][k] = Q_sei_instant
                self.SEI_avg_vars['Q_sei'][electrode][k] += Q_sei_instant

            # L_sei
            delta_sei_ref = self.nd_model.delta_sei_a if electrode == 'anode' else self.nd_model.delta_sei_c
            for k, am in enumerate(materials):
                L_sei = assemble(self.f_1._asdict()[f'delta_sei_{domain}{k}']*dx)/volume * delta_sei_ref[k]
                self.SEI_avg_vars['L_sei'][electrode][k] = L_sei
=======
    def get_Q_sei(self):
        if 'Q_sei' not in self.__dict__:
            self.Q_sei = 0
        j_instant_sei = assemble(-(self.f_1.j_sei_a0+self.f_0.j_sei_a0)*self.mesher.dx_a)*self.nd_model.I_0*self.nd_model.L_0**2
        value =  self.get_timestep() * 0.5 * j_instant_sei /3600
        self.Q_sei += value
        return self.Q_sei

    def get_L_sei(self):
        L_sei = [self.f_1[self.f_1._fields.index(f'delta_a{i}')].vector()[self.P1_map.domain_dof_map['anode']].mean()* self.nd_model.delta_sei_a[i] for i in range(self.number_of_anode_materials)]
        return L_sei

    def get_hydrostatic_stress(self, electrode, index = None):
        if electrode == 'anode':
            E_ref = self.nd_model.E_a_ref
            sigma_h = self.LAM_model_a.sigma_h
            dx = self.mesher.dx_a
        elif electrode == 'cathode':
            E_ref = self.nd_model.E_c_ref
            sigma_h = self.LAM_model_c.sigma_h
            dx = self.mesher.dx_c
        else:
            raise ValueError(f"Unrecognized electrode '{electrode}'. Available options: 'anode' or 'cathode'")
        if index is None:
            index = range(len(sigma_h))
        elif isinstance(index, int):
            index = [index]
        V_electrode = assemble(1*dx)
        return [E_ref_am*assemble(sigma_h_am*dx)/V_electrode for i, (E_ref_am, sigma_h_am) in enumerate(zip(E_ref, sigma_h)) if i in index]

    def get_eps_s_avg(self, electrode, index = None):
        if electrode == 'anode':
            materials = self.anode.active_material
            dx = self.mesher.dx_a
        elif electrode == 'cathode':
            materials = self.cathode.active_material
            dx = self.mesher.dx_c
        else:
            raise ValueError(f"Unrecognized electrode '{electrode}'. Available options: 'anode' or 'cathode'")
        if index is None:
            index = range(len(materials))
        elif isinstance(index, int):
            index = [index]
        V_electrode = assemble(1*dx)
        return [100*assemble(am.eps_s*dx)/V_electrode for i, am in enumerate(materials) if i in index]
>>>>>>> 01d1f567
<|MERGE_RESOLUTION|>--- conflicted
+++ resolved
@@ -28,7 +28,7 @@
 
 from cideMOD.simulation_interface.triggers import SolverCrashed, TriggerDetected, TriggerSurpassed
 from cideMOD.helpers.config_parser import CellParser
-from cideMOD.helpers.miscellaneous import constant_expression, format_time, project_onto_subdomains
+from cideMOD.helpers.miscellaneous import constant_expression, format_time
 from cideMOD.helpers.warehouse import Warehouse
 from cideMOD.mesh.base_mesher import DolfinMesher, SubdomainMapper
 from cideMOD.mesh.gmsh_adapter import GmshMesher
@@ -251,27 +251,24 @@
         _print(' - Initializing state - Done ')
 
     def _build_extra_models(self):
-<<<<<<< HEAD
+        # SEI models
         self.SEI_model_a = SEI('anode')
         self.SEI_model_c = SEI('cathode')
+        # LAM models
+        self.LAM_model_a = LAM('anode')
+        self.LAM_model_c = LAM('cathode')
+        # Mechanical model
         self.mechanics = mechanical_model(self.cell)
 
     def _setup_extra_models(self):
+        # SEI models
         if self.model_options.solve_SEI:
             self.SEI_model_a.setup(self)
             self.SEI_model_c.setup(self)
-=======
-        #Extra models
-        self.SEI_model = SEI()
-        self.LAM_model_a = LAM('anode')
-        self.LAM_model_c = LAM('cathode')
-        self.mechanics = mechanical_model(self.cell)
-
-    def _setup_extra_models(self):
+        # LAM models
         if self.model_options.solve_LAM:
             self.LAM_model_a.setup(self)
             self.LAM_model_c.setup(self)
->>>>>>> 01d1f567
 
     def setup(self, mesh_engine=None):
         if not 'mesher' in self.__dict__:
@@ -309,17 +306,9 @@
             # Empty dictionary
             get_mesh_info(self, results_label)
 
-<<<<<<< HEAD
         # Store spectral method pre-processed matrices for 'c_s' (and 'c_EC' if SEI model is solved)
-        get_spectral_info(self)
-=======
-        # Store 'Cs' SGM matrices
         if self.c_s_implicit_coupling:
-            self.fom2rom['SGM'] = dict()
-            self.fom2rom['SGM']['M'] = self.SGM.M
-            self.fom2rom['SGM']['K'] = self.SGM.K
-            self.fom2rom['SGM']['P'] = self.SGM.P
->>>>>>> 01d1f567
+            get_spectral_info(self)
 
         _print(' - Build cell parameters - Done ')
 
@@ -403,11 +392,6 @@
             self.internal_storage_order.append('j_Li_c_total')
             self.internal_storage_order.append(
                     ['x_c', 'list_of_scalar', len(self.cathode.active_material)])
-<<<<<<< HEAD
-=======
-        self.post_processing_functions = []
-        # self.post_processing_functions.append(self.calc_SOC)
->>>>>>> 01d1f567
 
         self.global_storage_order = {
             'voltage': {
@@ -450,7 +434,6 @@
             #     'header': "Thickness change [m]"
             # }
         if self.model_options.solve_SEI:
-<<<<<<< HEAD
             if self.SEI_model_a or self.SEI_model_c:
                 self.post_processing_functions['globals'].append(self.calc_SEI_average_variables)
 
@@ -470,15 +453,7 @@
                         'header': f'Average {SEI_label} {k} thickness [m]'
                     }
                     self.internal_storage_order.extend([f'c_EC_0_{domain}{k}', f'delta_sei_{domain}{k}', f'j_sei_{domain}{k}'])
-=======
-            self.global_storage_order['Q_sei'] = {
-                'fnc': self.get_Q_sei,
-                'header': 'Capacity loss to SEI [Ah]'
-            }
-            self.global_storage_order['delta_sei'] = {
-                'fnc': self.get_L_sei,
-                'header': 'Average SEI thickness [m]'
-            }
+
         if self.model_options.solve_LAM:
             for electrode in ['anode', 'cathode']:
                 domain = electrode[0]
@@ -494,7 +469,6 @@
                         'fnc': functools.partial(self.get_hydrostatic_stress,electrode,index=i),
                         'header': f'sigma_h_{domain}{i} [Pa]'
                     }
->>>>>>> 01d1f567
 
         # Additional internal variables.
         # self.internal_storage_order.append(['electric_current', 'vector'])
@@ -799,11 +773,8 @@
         if not self.ready:
             self.setup()
 
-<<<<<<< HEAD
         self.prepare_solve(store_delay, self.time)
 
-=======
->>>>>>> 01d1f567
         store_fom = not adaptive and self.c_s_implicit_coupling
         if store_fom:
             if self.current_timestep == 0:
@@ -1147,26 +1118,16 @@
 
         # phi_s
         if 'ncc' in self.cell.structure:
-<<<<<<< HEAD
-            sigma_ratio_a = self.anode.sigma/self.negativeCC.sigma
+            sigma_ratio_a = assemble(self.anode.sigma*d.x_a)/assemble(1*d.x_a)/self.negativeCC.sigma
             F_phi_s_a = phi_s_equation(phi_s=self.f_1.phi_s, test=self.test.phi_s, dx=d.x_a, j_Li=self.j_Li_a_term.int, sigma=self.anode.sigma, domain_grad=self.anode.grad, L=self.anode.L, lagrange_multiplier=self.f_1.lm_phi_s, dS=d.S_a_ncc, phi_s_test=self.test.phi_s)
-=======
-            sigma_ratio_a = assemble(self.anode.sigma*d.x_a)/assemble(1*d.x_a)/self.negativeCC.sigma
-            F_phi_s_a = phi_s_equation(phi_s=self.f_1.phi_s, test=self.test.phi_s, dx=d.x_a, j_Li=self.j_Li_e_a, sigma=self.anode.sigma, domain_grad=self.anode.grad, L=self.anode.L, lagrange_multiplier=self.f_1.lm_phi_s, dS=d.S_a_ncc, phi_s_test=self.test.phi_s)
->>>>>>> 01d1f567
             F_phi_s_ncc = phi_s_equation(phi_s=self.f_1.phi_s_cc, test=self.test.phi_s_cc, dx=d.x_ncc, j_Li=None, sigma=self.negativeCC.sigma, domain_grad=self.negativeCC.grad, L=self.negativeCC.L, lagrange_multiplier=self.f_1.lm_phi_s, dS=d.S_ncc_a, phi_s_cc_test=self.test.phi_s_cc, scale_factor=sigma_ratio_a) 
         else:
             F_phi_s_a = phi_s_equation(phi_s=self.f_1.phi_s, test=self.test.phi_s, dx=d.x_a, j_Li=self.j_Li_a_term.int, sigma=self.anode.sigma, domain_grad=self.anode.grad, L=self.anode.L)
             F_phi_s_ncc = 0
         
         if 'pcc' in self.cell.structure:
-<<<<<<< HEAD
-            sigma_ratio_c = self.cathode.sigma/self.positiveCC.sigma 
+            sigma_ratio_c = assemble(self.cathode.sigma*d.x_c)/assemble(1*d.x_c)/self.positiveCC.sigma 
             F_phi_s_c = phi_s_equation(phi_s=self.f_1.phi_s, test=self.test.phi_s, dx=d.x_c, j_Li=self.j_Li_c_term.int, sigma=self.cathode.sigma, domain_grad=self.cathode.grad, L=self.cathode.L, lagrange_multiplier=self.f_1.lm_phi_s, dS=d.S_c_pcc, phi_s_test=self.test.phi_s)
-=======
-            sigma_ratio_c = assemble(self.cathode.sigma*d.x_c)/assemble(1*d.x_c)/self.positiveCC.sigma 
-            F_phi_s_c = phi_s_equation(phi_s=self.f_1.phi_s, test=self.test.phi_s, dx=d.x_c, j_Li=self.j_Li_e_c, sigma=self.cathode.sigma, domain_grad=self.cathode.grad, L=self.cathode.L, lagrange_multiplier=self.f_1.lm_phi_s, dS=d.S_c_pcc, phi_s_test=self.test.phi_s)
->>>>>>> 01d1f567
             F_phi_s_pcc = phi_s_equation(phi_s=self.f_1.phi_s_cc, test=self.test.phi_s_cc, dx=d.x_pcc, j_Li=None, sigma=self.positiveCC.sigma, domain_grad=self.positiveCC.grad, L=self.positiveCC.L, lagrange_multiplier=self.f_1.lm_phi_s, dS=d.S_pcc_c, phi_s_cc_test=self.test.phi_s_cc, scale_factor=sigma_ratio_c) 
             F_phi_bc_p = phi_s_bc(I_app = self.f_1.lm_app, test=self.test.phi_s_cc, ds = d.s_c, scale_factor=sigma_ratio_c)
             bc_index = 1
@@ -1387,26 +1348,16 @@
         
         # phi_s
         if 'ncc' in self.cell.structure:
-<<<<<<< HEAD
-            sigma_ratio_a = self.anode.sigma/self.negativeCC.sigma
+            sigma_ratio_a = assemble(self.anode.sigma*d.x_a)/assemble(1*d.x_a)/self.negativeCC.sigma
             F_phi_s_a = phi_s_equation(phi_s=self.f_1.phi_s, test=self.test.phi_s, dx=d.x_a, j_Li=self.j_Li_a_term.int, sigma=self.anode.sigma, domain_grad=self.anode.grad, L=self.anode.L, lagrange_multiplier=self.f_1.lm_phi_s, dS=d.S_a_ncc, phi_s_test=self.test.phi_s)
-=======
-            sigma_ratio_a = assemble(self.anode.sigma*d.x_a)/assemble(1*d.x_a)/self.negativeCC.sigma
-            F_phi_s_a = phi_s_equation(phi_s=self.f_1.phi_s, test=self.test.phi_s, dx=d.x_a, j_Li=self.j_Li_e_a, sigma=self.anode.sigma, domain_grad=self.anode.grad, L=self.anode.L, lagrange_multiplier=self.f_1.lm_phi_s, dS=d.S_a_ncc, phi_s_test=self.test.phi_s)
->>>>>>> 01d1f567
             F_phi_s_ncc = phi_s_equation(phi_s=self.f_1.phi_s_cc, test=self.test.phi_s_cc, dx=d.x_ncc, j_Li=None, sigma=self.negativeCC.sigma, domain_grad=self.negativeCC.grad, L=self.negativeCC.L, lagrange_multiplier=self.f_1.lm_phi_s, dS=d.S_ncc_a, phi_s_cc_test=self.test.phi_s_cc, scale_factor=sigma_ratio_a) 
         else:
             F_phi_s_a = phi_s_equation(phi_s=self.f_1.phi_s, test=self.test.phi_s, dx=d.x_a, j_Li=self.j_Li_a_term.int, sigma=self.anode.sigma, domain_grad=self.anode.grad, L=self.anode.L)
             F_phi_s_ncc = 0
         
         if 'pcc' in self.cell.structure:
-<<<<<<< HEAD
-            sigma_ratio_c = self.cathode.sigma/self.positiveCC.sigma 
+            sigma_ratio_c = assemble(self.cathode.sigma*d.x_c)/assemble(1*d.x_c)/self.positiveCC.sigma 
             F_phi_s_c = phi_s_equation(phi_s=self.f_1.phi_s, test=self.test.phi_s, dx=d.x_c, j_Li=self.j_Li_c_term.int, sigma=self.cathode.sigma, domain_grad=self.cathode.grad, L=self.cathode.L, lagrange_multiplier=self.f_1.lm_phi_s, dS=d.S_c_pcc, phi_s_test=self.test.phi_s)
-=======
-            sigma_ratio_c = assemble(self.cathode.sigma*d.x_c)/assemble(1*d.x_c)/self.positiveCC.sigma 
-            F_phi_s_c = phi_s_equation(phi_s=self.f_1.phi_s, test=self.test.phi_s, dx=d.x_c, j_Li=self.j_Li_e_c, sigma=self.cathode.sigma, domain_grad=self.cathode.grad, L=self.cathode.L, lagrange_multiplier=self.f_1.lm_phi_s, dS=d.S_c_pcc, phi_s_test=self.test.phi_s)
->>>>>>> 01d1f567
             F_phi_s_pcc = phi_s_equation(phi_s=self.f_1.phi_s_cc, test=self.test.phi_s_cc, dx=d.x_pcc, j_Li=None, sigma=self.positiveCC.sigma, domain_grad=self.positiveCC.grad, L=self.positiveCC.L, lagrange_multiplier=self.f_1.lm_phi_s, dS=d.S_pcc_c, phi_s_cc_test=self.test.phi_s_cc, scale_factor=sigma_ratio_c) 
             F_phi_bc_p = phi_s_bc(I_app = self.f_1.lm_app, test=self.test.phi_s_cc, ds = d.s_c, scale_factor=sigma_ratio_c)
             bc_index = 1
@@ -1707,11 +1658,7 @@
                 c_s_index = self.f_1._fields.index('c_s_0_{}{}'.format('c', k))
                 for i in range(self.SGM.order):
                     if i==0:
-<<<<<<< HEAD
-                        c = assemble((self.f_1[c_s_index]-sum([self.f_1[ind] for ind in range(1,self.SGM.order)]))*self.mesher.dx_c)*leg_int[i]/self.mesher.volumes.x_c
-=======
-                        c = assemble((self.f_1[c_s_index]-sum([self.f_1[c_s_index+ind] for ind in range(1,self.SGM.order)]))*self.mesher.dx_c)*leg_int[i]
->>>>>>> 01d1f567
+                        c = assemble((self.f_1[c_s_index]-sum([self.f_1[c_s_index+ind] for ind in range(1,self.SGM.order)]))*self.mesher.dx_c)*leg_int[i]/self.mesher.volumes.x_c
                     else:
                         c = assemble(self.f_1[c_s_index+i]*self.mesher.dx_c)*leg_int[i]/self.mesher.volumes.x_c
                     x_c[k]+=c
@@ -2031,15 +1978,13 @@
         _print(' - Initializing state - Done ')
 
     def _build_extra_models(self):
-        #Extra models
-<<<<<<< HEAD
+        # SEI Models
         self.SEI_model_a = self.nd_model.SEI(self.nd_model, 'anode')
         self.SEI_model_c = self.nd_model.SEI(self.nd_model, 'cathode')
-=======
-        self.SEI_model = self.nd_model.SpectralLagrangeModel_EC()
+        # LAM Models
         self.LAM_model_a = self.nd_model.LAM('anode')
         self.LAM_model_c = self.nd_model.LAM('cathode')
->>>>>>> 01d1f567
+        # Mechanical Models
         self.mechanics = mechanical_model(self.cell)
         # if self.cell.electrolyte.type != 'liquid' and self.model_options.solve_mechanic:
         #     self.c_s_implicit_coupling = False
@@ -2414,7 +2359,6 @@
             x=self.f_1
         return self.nd_model.T_ref+ self.nd_model.thermal_gradient*x.temp.vector().max()
 
-<<<<<<< HEAD
     def calc_SEI_average_variables(self):
         if not self.model_options.solve_SEI:
             return
@@ -2448,50 +2392,39 @@
             for k, am in enumerate(materials):
                 L_sei = assemble(self.f_1._asdict()[f'delta_sei_{domain}{k}']*dx)/volume * delta_sei_ref[k]
                 self.SEI_avg_vars['L_sei'][electrode][k] = L_sei
-=======
-    def get_Q_sei(self):
-        if 'Q_sei' not in self.__dict__:
-            self.Q_sei = 0
-        j_instant_sei = assemble(-(self.f_1.j_sei_a0+self.f_0.j_sei_a0)*self.mesher.dx_a)*self.nd_model.I_0*self.nd_model.L_0**2
-        value =  self.get_timestep() * 0.5 * j_instant_sei /3600
-        self.Q_sei += value
-        return self.Q_sei
-
-    def get_L_sei(self):
-        L_sei = [self.f_1[self.f_1._fields.index(f'delta_a{i}')].vector()[self.P1_map.domain_dof_map['anode']].mean()* self.nd_model.delta_sei_a[i] for i in range(self.number_of_anode_materials)]
-        return L_sei
 
     def get_hydrostatic_stress(self, electrode, index = None):
         if electrode == 'anode':
             E_ref = self.nd_model.E_a_ref
             sigma_h = self.LAM_model_a.sigma_h
             dx = self.mesher.dx_a
+            volume = self.mesher.volumes.x_a
         elif electrode == 'cathode':
             E_ref = self.nd_model.E_c_ref
             sigma_h = self.LAM_model_c.sigma_h
             dx = self.mesher.dx_c
+            volume = self.mesher.volumes.x_c
         else:
             raise ValueError(f"Unrecognized electrode '{electrode}'. Available options: 'anode' or 'cathode'")
         if index is None:
             index = range(len(sigma_h))
         elif isinstance(index, int):
             index = [index]
-        V_electrode = assemble(1*dx)
-        return [E_ref_am*assemble(sigma_h_am*dx)/V_electrode for i, (E_ref_am, sigma_h_am) in enumerate(zip(E_ref, sigma_h)) if i in index]
+        return [E_ref_am*assemble(sigma_h_am*dx)/volume for i, (E_ref_am, sigma_h_am) in enumerate(zip(E_ref, sigma_h)) if i in index]
 
     def get_eps_s_avg(self, electrode, index = None):
         if electrode == 'anode':
             materials = self.anode.active_material
             dx = self.mesher.dx_a
+            volume = self.mesher.volumes.x_a
         elif electrode == 'cathode':
             materials = self.cathode.active_material
             dx = self.mesher.dx_c
+            volume = self.mesher.volumes.x_c
         else:
             raise ValueError(f"Unrecognized electrode '{electrode}'. Available options: 'anode' or 'cathode'")
         if index is None:
             index = range(len(materials))
         elif isinstance(index, int):
             index = [index]
-        V_electrode = assemble(1*dx)
-        return [100*assemble(am.eps_s*dx)/V_electrode for i, am in enumerate(materials) if i in index]
->>>>>>> 01d1f567
+        return [100*assemble(am.eps_s*dx)/volume for i, am in enumerate(materials) if i in index]